[workspace]
resolver = "3"
members = [
  "concurrency",
  "core-relations",
  "egglog-ast",
  "egglog-bridge",
  "numeric-id",
  "union-find",
  "src/sort/add_primitive",
  "wasm-example"
]

[workspace.package]
version = "1.0.0"
edition = "2024"
description = "egglog is a language that combines the benefits of equality saturation and datalog. It can be used for analysis, optimization, and synthesis of programs. It is the successor to the popular rust library egg."
repository = "https://github.com/egraphs-good/egglog"
keywords = ["e-graphs", "egglog", "datalog", "compiler", "equality"]
license = "MIT"
readme = "README.md"

[workspace.dependencies]
clap = "4"
egraph-serialize = { git = "https://github.com/egraphs-good/egraph-serialize.git", branch = "main", default-features = false }
env_logger = "0.11"
hashbrown = "0.16"
im-rc = "15.1.0"
indexmap = "2.2"
lazy_static = "1.4"
log = "0.4"
num = "0.4.3"
ordered-float = "5.0"
rustc-hash = "2.1"
thiserror = "2.0"
web-time = "1.1"
dyn-clone = "1.0.17"
rayon = "1.10.0"
mimalloc = "0.1"
quote = "1.0"
syn = "2.0"
arc-swap = "1.7.1"
fixedbitset = "0.5"
smallvec = "1.10"
bumpalo = "3.12"
anyhow = "1.0"
crossbeam-queue = "0.3.11"
petgraph = "0.8"
crossbeam = "0.8.4"
dashmap = "6.1.0"
rand = "0.9"
getrandom = "0.3"
once_cell = "1.21"
num-rational = "0.4"
csv = "1.3"

######################
# build dependencies
######################
chrono = { version = "0.4", default-features = false }

######################
# dev dependencies
######################
glob = "0.3.1"
codspeed-criterion-compat = "3.0.5"
libtest-mimic = "0.8"
divan = "0.1.15"

######################
# member crates
######################
egglog-core-relations = { path = "core-relations" }
egglog-ast = { path = "egglog-ast" }
egglog-bridge = { path = "egglog-bridge" }
egglog-concurrency = { path = "concurrency" }
egglog-numeric-id = { path = "numeric-id" }
egglog-union-find = { path = "union-find" }
egglog-add-primitive = { path = "src/sort/add_primitive" }
egglog = { path = ".", default-features = false }

######################
# wasm
######################
wasm-bindgen = "0.2"

[package]
name = "egglog"
version = { workspace = true }
edition = { workspace = true }

[[bench]]
name = "example_benchmarks"
harness = false

[[bench]]
name = "nightly_benchmarking"
harness = false

[[test]]
name = "files"
harness = false
required-features = ["bin"]

[[bin]]
name = "egglog"
path = "src/main.rs"
required-features = ["bin"]

[features]
default = ["bin"]

bin = [
  "serde",
  "graphviz",
  "dep:clap",
  "dep:env_logger",
  "dep:chrono",
  "dep:mimalloc",
]
serde = ["egraph-serialize/serde"]
graphviz = ["egraph-serialize/graphviz"]

[dependencies]
clap = { workspace = true, features = ["derive"], optional = true }
egraph-serialize = { workspace = true}
env_logger = { workspace = true, optional = true }
hashbrown = { workspace = true }
im-rc = { workspace = true }
indexmap = { workspace = true }
lazy_static = { workspace = true }
log = { workspace = true }
num = { workspace = true }
ordered-float = { workspace = true }
rustc-hash = { workspace = true }
thiserror = { workspace = true }
web-time = { workspace = true }
dyn-clone = { workspace = true }
rayon = { workspace = true }
mimalloc = { workspace = true, optional = true }
csv = { workspace = true }
egglog-core-relations = { workspace = true }
egglog-ast = { workspace = true }
egglog-bridge = { workspace = true }
egglog-numeric-id = { workspace = true }
egglog-add-primitive = { workspace = true }

[build-dependencies]
chrono = { workspace = true, features = ["now"], optional = true }

[dev-dependencies]
<<<<<<< HEAD
codspeed-criterion-compat = "3.0.3"
glob = "0.3.1"
libtest-mimic = "0.8"
mimalloc = "0.1.46"
rayon = "1.10.0"
=======
codspeed-criterion-compat = { workspace = true }
glob = { workspace = true }
libtest-mimic = { workspace = true }
>>>>>>> 1d29f737

[profile.release]
incremental = true

# https://github.com/mstange/samply/?tab=readme-ov-file#turn-on-debug-info-for-full-stacks
[profile.profiling]
inherits = "release"
debug = true<|MERGE_RESOLUTION|>--- conflicted
+++ resolved
@@ -149,17 +149,9 @@
 chrono = { workspace = true, features = ["now"], optional = true }
 
 [dev-dependencies]
-<<<<<<< HEAD
-codspeed-criterion-compat = "3.0.3"
-glob = "0.3.1"
-libtest-mimic = "0.8"
-mimalloc = "0.1.46"
-rayon = "1.10.0"
-=======
 codspeed-criterion-compat = { workspace = true }
 glob = { workspace = true }
 libtest-mimic = { workspace = true }
->>>>>>> 1d29f737
 
 [profile.release]
 incremental = true
