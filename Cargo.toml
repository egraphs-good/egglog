--- conflicted
+++ resolved
@@ -22,11 +22,7 @@
 
 [workspace.dependencies]
 clap = "4"
-<<<<<<< HEAD
-egraph-serialize = "0.3"
-=======
 egraph-serialize = { version = "0.3.0", default-features = false }
->>>>>>> 5678c6cf
 env_logger = "0.11"
 hashbrown = "0.16"
 im-rc = "15.1.0"
