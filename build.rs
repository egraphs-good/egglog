--- conflicted
+++ resolved
@@ -7,15 +7,7 @@
     println!("cargo:rerun-if-changed=src/ast/parse.lalrpop");
     lalrpop::process_root().unwrap();
     let mdir = std::env!("CARGO_MANIFEST_DIR");
-<<<<<<< HEAD
-    generate_tests(&format!("{mdir}/tests/*.egg"), false);
-    generate_tests(&format!("{mdir}/tests/fail-typecheck/*.egg"), true);
-}
 
-fn generate_tests(glob: &str, should_fail: bool) {
-=======
-
->>>>>>> 2c242c13
     let out_dir = env::var("OUT_DIR").unwrap();
     let test_file = &mut File::create(format!("{out_dir}/files.rs")).unwrap();
     generate_tests(test_file, &format!("{mdir}/tests/**/*.egg"));
@@ -40,11 +32,6 @@
 
         // write a normal test
         writeln!(
-<<<<<<< HEAD
-            out,
-            "#[test] fn {name}() {{ run({:?}, false, {}); }}",
-            f, should_fail
-=======
             file,
             r#" #[test] 
             fn {name}() {{ 
@@ -54,7 +41,6 @@
                     test_proofs: false,
                 }}.run(); 
             }}"#,
->>>>>>> 2c242c13
         )
         .unwrap();
 
@@ -62,11 +48,6 @@
         // TODO: re-enable herbie, unsound, and eqsolve when proof extraction is faster
         if !(name == "herbie" || name == "repro_unsound" || name == "eqsolve") {
             writeln!(
-<<<<<<< HEAD
-                out,
-                "#[test] fn {name}_with_proofs() {{ run({:?}, true, {}); }}",
-                f, should_fail
-=======
                 file,
                 r#" #[test] 
                 fn {name}_with_proofs() {{ 
@@ -76,7 +57,6 @@
                         test_proofs: true,
                     }}.run(); 
                 }}"#,
->>>>>>> 2c242c13
             )
             .unwrap();
         }
