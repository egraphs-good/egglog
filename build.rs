use std::env;
use std::fs::File;
use std::io::Write;
use std::path::PathBuf;

fn main() {
    println!("cargo:rerun-if-changed=src/ast/parse.lalrpop");
    lalrpop::process_root().unwrap();
    let mdir = std::env!("CARGO_MANIFEST_DIR");

    let out_dir = env::var("OUT_DIR").unwrap();
    let test_file = &mut File::create(format!("{out_dir}/files.rs")).unwrap();
    generate_tests(test_file, &format!("{mdir}/tests/**/*.egg"));
}

fn generate_tests(file: &mut File, glob: &str) {
    let paths: Vec<PathBuf> = glob::glob(glob)
        .unwrap()
        .collect::<Result<_, glob::GlobError>>()
        .unwrap();

    writeln!(file, "const N_TEST_FILES: usize = {};", paths.len()).unwrap();

    for f in paths {
        let name = f
            .file_stem()
            .unwrap()
            .to_string_lossy()
            .replace(['.', '-', ' '], "_");

        let should_fail = f.to_string_lossy().contains("fail-typecheck");

        // write a normal test
        writeln!(
            file,
            r#" #[test] 
            fn {name}() {{ 
                Run {{
                    path: {f:?},
                    should_fail: {should_fail},
                    test_proofs: false,
                }}.run(); 
            }}"#,
        )
        .unwrap();

        // write a test with proofs enabled
        // TODO: re-enable herbie, unsound, and eqsolve when proof extraction is faster
        if !(name == "herbie"
            || name == "repro_unsound"
            || name == "eqsolve"
<<<<<<< HEAD
            || name == "repro_rulerunsound"
            || name == "math_match_limit")
=======
            || name == "before_proofs"
            || name == "lambda")
>>>>>>> b3587294
        {
            writeln!(
                file,
                r#" #[test] 
                fn {name}_with_proofs() {{ 
                    Run {{
                        path: {f:?},
                        should_fail: {should_fail},
                        test_proofs: true,
                    }}.run(); 
                }}"#,
            )
            .unwrap();
        }
    }
}<|MERGE_RESOLUTION|>--- conflicted
+++ resolved
@@ -49,13 +49,10 @@
         if !(name == "herbie"
             || name == "repro_unsound"
             || name == "eqsolve"
-<<<<<<< HEAD
             || name == "repro_rulerunsound"
-            || name == "math_match_limit")
-=======
+            || name == "math_match_limit"
             || name == "before_proofs"
             || name == "lambda")
->>>>>>> b3587294
         {
             writeln!(
                 file,
