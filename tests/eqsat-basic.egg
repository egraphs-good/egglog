(datatype Math
  (Num i64)
  (Var String)
  (Add Math Math)
  (Mul Math Math))

;; expr1 = 2 * (x + 3)
<<<<<<< HEAD
(define expr1 (Mul (Num 2) (Add (Var "x") (Num 3))))
=======
(let expr1 (Mul (Num 2) (Add (Var "x") (Num 3)))) 
>>>>>>> 8fc012f7
;; expr2 = 6 + 2 * x
(let expr2 (Add (Num 6) (Mul (Num 2) (Var "x"))))


;; (rule ((= __root (Add a b)))
;;       ((union __root (Add b a)))
(rewrite (Add a b)
         (Add b a))
(rewrite (Mul a (Add b c))
         (Add (Mul a b) (Mul a c)))
(rewrite (Add (Num a) (Num b))
         (Num (+ a b)))
(rewrite (Mul (Num a) (Num b))
         (Num (* a b)))

(run 10)
(check (= expr1 expr2))<|MERGE_RESOLUTION|>--- conflicted
+++ resolved
@@ -5,11 +5,7 @@
   (Mul Math Math))
 
 ;; expr1 = 2 * (x + 3)
-<<<<<<< HEAD
-(define expr1 (Mul (Num 2) (Add (Var "x") (Num 3))))
-=======
-(let expr1 (Mul (Num 2) (Add (Var "x") (Num 3)))) 
->>>>>>> 8fc012f7
+(let expr1 (Mul (Num 2) (Add (Var "x") (Num 3))))
 ;; expr2 = 6 + 2 * x
 (let expr2 (Add (Num 6) (Mul (Num 2) (Var "x"))))
 
