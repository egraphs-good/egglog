--- conflicted
+++ resolved
@@ -103,15 +103,11 @@
 (run 1)
 (query-extract (true-value x1))
 
-<<<<<<< HEAD
 (function best-error (Math) f64 :merge new)
-=======
-(function best-error (Math) f64 :merge new :default (to-f64 (bigrat (bigint 10000) (bigint 1))))
->>>>>>> 7abceef4
 
 (rule ((Num n))
       ((set (best-error (Num n)) (to-f64 n))))
-(rule ((Add a b)) ((set (best-error (Add a b)) (to-f64 (rational 10000 1)))))
+(rule ((Add a b)) ((set (best-error (Add a b)) (to-f64 (bigrat (bigint 10000) (bigint 1))))))
 
 ;; finally, the mega rule for finding more accurate programs
 (rule ((= expr (Add a b))
@@ -135,7 +131,7 @@
 (run 1)
 
 ;; set a default
-(set (best-error target) (to-f64 (rational 10000 1)))
+(set (best-error target) (to-f64 (bigrat (bigint 10000) (bigint 1))))
 ;; error is bad, constant folding hasn't fired enough
 (query-extract (best-error target))
 
