--- conflicted
+++ resolved
@@ -1,8 +1,4 @@
-<<<<<<< HEAD
-use crate::{extract::Extractor, util::HashMap, *};
-=======
 use crate::{util::HashMap, *};
->>>>>>> d538090c
 use core_relations::PrimitivePrinter;
 use ordered_float::NotNan;
 use std::collections::VecDeque;
@@ -15,20 +11,11 @@
     // Whether to include temporary functions in the serialized graph
     pub include_temporary_functions: bool,
     // Root eclasses to include in the output
-    pub root_eclasses: Vec<(ArcSort, core_relations::Value)>,
-}
-
-<<<<<<< HEAD
-// TODO: extractor and termdag are deadcode.
-// This part will be rewritten once the new extractor is in.
-#[allow(dead_code)]
-struct Serializer<'a> {
-    extractor: Extractor<'a>,
-    termdag: TermDag,
-=======
+    pub root_eclasses: Vec<(ArcSort, Value)>,
+}
+
 #[allow(dead_code)]
 struct Serializer {
->>>>>>> d538090c
     node_ids: NodeIDs,
     result: egraph_serialize::EGraph,
 }
@@ -57,9 +44,9 @@
         offset: usize,
     },
     /// A primitive value.
-    Primitive(core_relations::Value),
+    Primitive(Value),
     /// A dummy node used to represent omitted nodes.
-    Dummy(core_relations::Value),
+    Dummy(Value),
     /// A node that was split into multiple e-classes.
     Split(Box<SerializedNode>),
 }
@@ -104,15 +91,9 @@
         // First collect a list of all the calls we want to serialize
         let all_calls: Vec<(
             &Function,
-<<<<<<< HEAD
-            Vec<core_relations::Value>,
-            core_relations::Value,
-            bool,
-=======
             Vec<Value>, // inputs
             Value,      // output
             bool,       // is subsumed
->>>>>>> d538090c
             egraph_serialize::ClassId,
             egraph_serialize::NodeId,
         )> = self
@@ -121,30 +102,6 @@
             .filter(|(_, function)| !function.decl.ignore_viz)
             .map(|(name, function)| {
                 let mut tuples = vec![];
-<<<<<<< HEAD
-                self.backend
-                    .dump_table(function.new_backend_id, |func_row| {
-                        if tuples.len() >= config.max_calls_per_function.unwrap_or(usize::MAX) {
-                            return;
-                        }
-                        let (out, inps) = func_row.vals.split_last().unwrap();
-                        use numeric_id::NumericId;
-                        tuples.push((
-                            function,
-                            inps.to_vec(),
-                            *out,
-                            func_row.subsumed,
-                            self.value_to_class_id(&function.schema.output, out),
-                            self.to_node_id(
-                                None,
-                                SerializedNode::Function {
-                                    name: *name,
-                                    offset: out.rep() as usize,
-                                },
-                            ),
-                        ));
-                    });
-=======
                 self.backend.for_each_while(function.backend_id, |row| {
                     if tuples.len() >= config.max_calls_per_function.unwrap_or(usize::MAX) {
                         return false;
@@ -166,7 +123,6 @@
                     ));
                     true
                 });
->>>>>>> d538090c
                 tuples
             })
             // Filter out functions with no calls
@@ -197,11 +153,7 @@
         };
 
         for (func, input, output, subsumed, class_id, node_id) in all_calls {
-<<<<<<< HEAD
-            self.serialize_value(&mut serializer, &func.schema.output, &output, &class_id);
-=======
             self.serialize_value(&mut serializer, &func.schema.output, output, &class_id);
->>>>>>> d538090c
 
             assert_eq!(input.len(), func.schema.input.len());
             let children: Vec<_> = input
@@ -233,19 +185,9 @@
     }
 
     /// Gets the serialized class ID for a value.
-<<<<<<< HEAD
-    pub fn value_to_class_id(
-        &self,
-        sort: &ArcSort,
-        value: &core_relations::Value,
-    ) -> egraph_serialize::ClassId {
-        // Canonicalize the value first so that we always use the canonical e-class ID
-        let value = self.backend.get_canon(*value);
-=======
     pub fn value_to_class_id(&self, sort: &ArcSort, value: Value) -> egraph_serialize::ClassId {
         // Canonicalize the value first so that we always use the canonical e-class ID
         let value = self.backend.get_canon(value);
->>>>>>> d538090c
         assert!(
             !sort.name().to_string().contains('-'),
             "Tag cannot contain '-' when serializing"
@@ -255,17 +197,10 @@
     }
 
     /// Gets the value for a serialized class ID.
-    pub fn class_id_to_value(
-        &self,
-        eclass_id: &egraph_serialize::ClassId,
-    ) -> core_relations::Value {
+    pub fn class_id_to_value(&self, eclass_id: &egraph_serialize::ClassId) -> Value {
         let s = eclass_id.to_string();
         let (_tag, bits) = s.split_once('-').unwrap();
-<<<<<<< HEAD
-        core_relations::Value::new_const(bits.parse().unwrap())
-=======
         Value::new_const(bits.parse().unwrap())
->>>>>>> d538090c
     }
 
     /// Gets the serialized node ID for the primitive, omitted, or function value.
@@ -326,11 +261,7 @@
         &self,
         serializer: &mut Serializer,
         sort: &ArcSort,
-<<<<<<< HEAD
-        value: &core_relations::Value,
-=======
         value: Value,
->>>>>>> d538090c
         class_id: &egraph_serialize::ClassId,
     ) -> egraph_serialize::NodeId {
         let node_id = if sort.is_eq_sort() {
@@ -361,11 +292,7 @@
             {
                 // Children will be empty unless this is a container sort
                 let children: Vec<egraph_serialize::NodeId> = sort
-<<<<<<< HEAD
-                    .inner_values(self, value)
-=======
                     .inner_values(self.backend.containers(), value)
->>>>>>> d538090c
                     .into_iter()
                     .map(|(s, v)| {
                         self.serialize_value(serializer, &s, v, &self.value_to_class_id(&s, v))
@@ -382,11 +309,7 @@
                     let formatted_val = PrimitivePrinter {
                         prim: self.backend.primitives(),
                         ty: primitive_id,
-<<<<<<< HEAD
-                        val: *value,
-=======
                         val: value,
->>>>>>> d538090c
                     };
                     format!("{:?}", formatted_val)
                 };
