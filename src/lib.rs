//! # egglog
//! egglog is a language specialized for writing equality saturation
//! applications. It is the successor to the rust library [egg](https://github.com/egraphs-good/egg).
//! egglog is faster and more general than egg.
//!
//! # Documentation
//! Documentation for the egglog language can be found
//! here: [`Command`]
//!
//! # Tutorial
//! [Here](https://www.youtube.com/watch?v=N2RDQGRBrSY) is the video tutorial on what egglog is and how to use it.
//! We plan to have a text tutorial here soon, PRs welcome!
//!
mod actions;
pub mod ast;
pub mod constraint;
mod core;
mod extract;
mod function;
mod gj;
mod scheduler;
mod serialize;
pub mod sort;
mod termdag;
mod typechecking;
mod unionfind;
pub mod util;
mod value;

use ast::remove_globals::remove_globals;
use extract::Extractor;
use index::ColumnIndex;
<<<<<<< HEAD
use instant::Instant;
use scheduler::RunReport;
=======
use indexmap::map::Entry;
use instant::{Duration, Instant};
>>>>>>> b3a54166
pub use serialize::SerializeConfig;
pub use serialize::SerializedNode;
use sort::*;
pub use termdag::{Term, TermDag, TermId};
use thiserror::Error;

use generic_symbolic_expressions::Sexp;

use ast::*;
pub use typechecking::{TypeInfo, UNIT_SYM};

use crate::core::{AtomTerm, ResolvedCall};
use actions::Program;
use constraint::{Constraint, SimpleTypeConstraint, TypeConstraint};
use std::fmt::{Display, Formatter};
use std::fs::File;
use std::hash::Hash;
use std::io::Read;
use std::iter::once;
use std::ops::{Deref, Range};
use std::path::PathBuf;
use std::rc::Rc;
use std::str::FromStr;
use std::{fmt::Debug, sync::Arc};

pub type ArcSort = Arc<dyn Sort>;

pub use value::*;

pub use function::Function;
use function::*;
use gj::*;
use scheduler::Scheduler;
use unionfind::*;
use util::*;

use crate::constraint::Problem;
use crate::typechecking::TypeError;

pub type Subst = IndexMap<Symbol, Value>;

pub trait PrimitiveLike {
    fn name(&self) -> Symbol;
    /// Constructs a type constraint for the primitive that uses the span information
    /// for error localization.
    fn get_type_constraints(&self, span: &Span) -> Box<dyn TypeConstraint>;
    fn apply(&self, values: &[Value], egraph: Option<&mut EGraph>) -> Option<Value>;
}

/// A report of the results of an extract action.
#[derive(Debug, Clone)]
pub enum ExtractReport {
    Best {
        termdag: TermDag,
        cost: usize,
        term: Term,
    },
    Variants {
        termdag: TermDag,
        terms: Vec<Term>,
    },
}

<<<<<<< HEAD
pub const HIGH_COST: usize = i64::MAX as usize;
=======
impl RunReport {
    fn union_times(
        times: &HashMap<Symbol, Duration>,
        other_times: &HashMap<Symbol, Duration>,
    ) -> HashMap<Symbol, Duration> {
        let mut new_times = times.clone();
        for (k, v) in other_times {
            let entry = new_times.entry(*k).or_default();
            *entry += *v;
        }
        new_times
    }

    fn union_counts(
        counts: &HashMap<Symbol, usize>,
        other_counts: &HashMap<Symbol, usize>,
    ) -> HashMap<Symbol, usize> {
        let mut new_counts = counts.clone();
        for (k, v) in other_counts {
            let entry = new_counts.entry(*k).or_default();
            *entry += *v;
        }
        new_counts
    }

    pub fn union(&self, other: &Self) -> Self {
        Self {
            updated: self.updated || other.updated,
            search_time_per_rule: Self::union_times(
                &self.search_time_per_rule,
                &other.search_time_per_rule,
            ),
            apply_time_per_rule: Self::union_times(
                &self.apply_time_per_rule,
                &other.apply_time_per_rule,
            ),
            num_matches_per_rule: Self::union_counts(
                &self.num_matches_per_rule,
                &other.num_matches_per_rule,
            ),
            search_time_per_ruleset: Self::union_times(
                &self.search_time_per_ruleset,
                &other.search_time_per_ruleset,
            ),
            apply_time_per_ruleset: Self::union_times(
                &self.apply_time_per_ruleset,
                &other.apply_time_per_ruleset,
            ),
            rebuild_time_per_ruleset: Self::union_times(
                &self.rebuild_time_per_ruleset,
                &other.rebuild_time_per_ruleset,
            ),
        }
    }
}
>>>>>>> b3a54166

#[derive(Clone)]
pub struct Primitive(Arc<dyn PrimitiveLike>);
impl Primitive {
    // Takes the full signature of a primitive (including input and output types)
    // Returns whether the primitive is compatible with this signature
    fn accept(&self, tys: &[Arc<dyn Sort>], typeinfo: &TypeInfo) -> bool {
        let mut constraints = vec![];
        let lits: Vec<_> = (0..tys.len())
            .map(|i| AtomTerm::Literal(DUMMY_SPAN.clone(), Literal::Int(i as i64)))
            .collect();
        for (lit, ty) in lits.iter().zip(tys.iter()) {
            constraints.push(Constraint::Assign(lit.clone(), ty.clone()))
        }
        constraints.extend(self.get_type_constraints(&DUMMY_SPAN).get(&lits, typeinfo));
        let problem = Problem {
            constraints,
            range: HashSet::default(),
        };
        problem.solve(|sort| sort.name()).is_ok()
    }
}

impl Deref for Primitive {
    type Target = dyn PrimitiveLike;
    fn deref(&self) -> &Self::Target {
        &*self.0
    }
}

impl Hash for Primitive {
    fn hash<H: std::hash::Hasher>(&self, state: &mut H) {
        Arc::as_ptr(&self.0).hash(state);
    }
}

impl Eq for Primitive {}
impl PartialEq for Primitive {
    fn eq(&self, other: &Self) -> bool {
        // this is a bit of a hack, but clippy says we don't want to compare the
        // vtables, just the data pointers
        std::ptr::eq(
            Arc::as_ptr(&self.0) as *const u8,
            Arc::as_ptr(&other.0) as *const u8,
        )
    }
}

impl Debug for Primitive {
    fn fmt(&self, f: &mut std::fmt::Formatter<'_>) -> std::fmt::Result {
        write!(f, "Prim({})", self.0.name())
    }
}

impl<T: PrimitiveLike + 'static> From<T> for Primitive {
    fn from(p: T) -> Self {
        Self(Arc::new(p))
    }
}

pub struct SimplePrimitive {
    name: Symbol,
    input: Vec<ArcSort>,
    output: ArcSort,
    f: fn(&[Value]) -> Option<Value>,
}

impl PrimitiveLike for SimplePrimitive {
    fn name(&self) -> Symbol {
        self.name
    }

    fn get_type_constraints(&self, span: &Span) -> Box<dyn TypeConstraint> {
        let sorts: Vec<_> = self
            .input
            .iter()
            .chain(once(&self.output as &ArcSort))
            .cloned()
            .collect();
        SimpleTypeConstraint::new(self.name(), sorts, span.clone()).into_box()
    }
    fn apply(&self, values: &[Value], _egraph: Option<&mut EGraph>) -> Option<Value> {
        (self.f)(values)
    }
}

#[derive(Debug, Clone, PartialEq, Eq, Hash, Copy)]
pub enum RunMode {
    Normal,
    ShowDesugaredEgglog,
    // TODO: supporting them needs to refactor the way NCommand is organized.
    // There is no version of NCommand where CoreRule is used in place of Rule.
    // As a result, we cannot just call to_lower_rule and get a NCommand with lowered CoreRule in it
    // and print it out.
    // A refactoring that allows NCommand to contain CoreRule can make this possible.
    // ShowCore,
    // ShowResugaredCore,
}
impl RunMode {
    fn show_egglog(&self) -> bool {
        matches!(self, RunMode::ShowDesugaredEgglog)
    }
}

impl Display for RunMode {
    fn fmt(&self, f: &mut Formatter<'_>) -> std::fmt::Result {
        // A little bit unintuitive but RunMode is specified as command-line
        // argument with flag `--show`, so `--show none` means a normal run.
        match self {
            RunMode::Normal => write!(f, "none"),
            RunMode::ShowDesugaredEgglog => write!(f, "desugared-egglog"),
            // RunMode::ShowCore => write!(f, "core"),
            // RunMode::ShowResugaredCore => write!(f, "resugared-core"),
        }
    }
}

impl FromStr for RunMode {
    type Err = String;

    fn from_str(s: &str) -> Result<Self, Self::Err> {
        match s {
            "none" => Ok(RunMode::Normal),
            "desugared-egglog" => Ok(RunMode::ShowDesugaredEgglog),
            // "core" => Ok(RunMode::ShowCore),
            // "resugared-core" => Ok(RunMode::ShowResugaredCore),
            _ => Err(format!("Unknown run mode: {s}")),
        }
    }
}

#[derive(Clone)]
pub struct EGraph {
    symbol_gen: SymbolGen,
    egraphs: Vec<Self>,
    unionfind: UnionFind,
    pub functions: IndexMap<Symbol, Function>,
    rulesets: IndexMap<Symbol, Ruleset>,
    rule_last_run_timestamp: HashMap<Symbol, u32>,
    interactive_mode: bool,
    timestamp: u32,
    pub run_mode: RunMode,
    pub fact_directory: Option<PathBuf>,
    pub seminaive: bool,
    type_info: TypeInfo,
    extract_report: Option<ExtractReport>,
    /// The run report for the most recent run of a schedule.
    recent_run_report: Option<RunReport>,
    /// The run report unioned over all runs so far.
    overall_run_report: RunReport,
    msgs: Vec<String>,
    scheduler_constructors: HashMap<Symbol, Rc<dyn Fn(Vec<Value>) -> Box<dyn Scheduler>>>,
}

impl Default for EGraph {
    fn default() -> Self {
        let mut egraph = Self {
            symbol_gen: SymbolGen::new("$".to_string()),
            egraphs: vec![],
            unionfind: Default::default(),
            functions: Default::default(),
            rulesets: Default::default(),
            rule_last_run_timestamp: Default::default(),
            timestamp: 0,
            run_mode: RunMode::Normal,
            interactive_mode: false,
            fact_directory: None,
            seminaive: true,
            extract_report: None,
            recent_run_report: None,
            overall_run_report: Default::default(),
            msgs: Default::default(),
            type_info: Default::default(),
            scheduler_constructors: Default::default(),
        };
        egraph
            .rulesets
            .insert("".into(), Ruleset::Rules("".into(), Default::default()));
        egraph.scheduler_constructors.insert(
            "simple".into(),
            Rc::new(|_| Box::new(scheduler::SimpleScheduler)),
        );
        egraph.scheduler_constructors.insert(
            "backoff".into(),
            Rc::new(|_| Box::<scheduler::BackoffScheduler>::default()),
        );
        egraph
    }
}

#[derive(Debug, Error)]
#[error("Not found: {0}")]
pub struct NotFoundError(String);

impl EGraph {
    pub fn is_interactive_mode(&self) -> bool {
        self.interactive_mode
    }

    pub fn push(&mut self) {
        self.egraphs.push(self.clone());
    }

    /// Pop the current egraph off the stack, replacing
    /// it with the previously pushed egraph.
    /// It preserves the run report and messages from the popped
    /// egraph.
    pub fn pop(&mut self) -> Result<(), Error> {
        match self.egraphs.pop() {
            Some(e) => {
                // Copy the reports and messages from the popped egraph
                let extract_report = self.extract_report.clone();
                let recent_run_report = self.recent_run_report.clone();
                let overall_run_report = self.overall_run_report.clone();
                let messages = self.msgs.clone();

                *self = e;
                self.extract_report = extract_report.or(self.extract_report.clone());
                // We union the run reports, meaning
                // that statistics are shared across
                // push/pop
                self.recent_run_report = recent_run_report.or(self.recent_run_report.clone());
                self.overall_run_report = overall_run_report;
                self.msgs = messages;
                Ok(())
            }
            None => Err(Error::Pop(DUMMY_SPAN.clone())),
        }
    }

    pub fn union(&mut self, id1: Id, id2: Id, sort: Symbol) -> Id {
        self.unionfind.union(id1, id2, sort)
    }

    #[track_caller]
    fn debug_assert_invariants(&self) {
        #[cfg(debug_assertions)]
        for (name, function) in self.functions.iter() {
            function.nodes.assert_sorted();
            for (i, inputs, output) in function.nodes.iter_range(0..function.nodes.len(), true) {
                for input in inputs {
                    assert_eq!(
                        input,
                        &self.find(*input),
                        "[{i}] {name}({inputs:?}) = {output:?}\n{:?}",
                        function.schema,
                    )
                }
                assert_eq!(
                    output.value,
                    self.find(output.value),
                    "[{i}] {name}({inputs:?}) = {output:?}\n{:?}",
                    function.schema,
                )
            }
            for ix in &function.indexes {
                for (_, offs) in ix.iter() {
                    for off in offs {
                        assert!(
                            (*off as usize) < function.nodes.num_offsets(),
                            "index contains offset {off:?}, which is out of range for function {name}"
                        );
                    }
                }
            }
            for (rix, sort) in function.rebuild_indexes.iter().zip(
                function
                    .schema
                    .input
                    .iter()
                    .chain(once(&function.schema.output)),
            ) {
                assert!(sort.is_eq_container_sort() == rix.is_some());
                if sort.is_eq_container_sort() {
                    let rix = rix.as_ref().unwrap();
                    for ix in rix.iter() {
                        for (_, offs) in ix.iter() {
                            for off in offs {
                                assert!(
                                (*off as usize) < function.nodes.num_offsets(),
                                "index contains offset {off:?}, which is out of range for function {name}"
                            );
                            }
                        }
                    }
                }
            }
        }
    }

    /// find the leader value for a particular eclass
    pub fn find(&self, value: Value) -> Value {
        if let Some(sort) = self.get_sort_from_value(&value) {
            if sort.is_eq_sort() {
                return Value {
                    tag: value.tag,
                    bits: usize::from(self.unionfind.find(Id::from(value.bits as usize))) as u64,
                };
            }
        }
        value
    }

    pub fn rebuild_nofail(&mut self) -> usize {
        match self.rebuild() {
            Ok(updates) => updates,
            Err(e) => {
                panic!("Unsoundness detected during rebuild. Exiting: {e}")
            }
        }
    }

    pub fn rebuild(&mut self) -> Result<usize, Error> {
        self.unionfind.clear_recent_ids();

        let mut updates = 0;
        loop {
            let new = self.rebuild_one()?;
            log::debug!("{new} rebuilds?");
            self.unionfind.clear_recent_ids();
            updates += new;
            if new == 0 {
                break;
            }
        }

        self.debug_assert_invariants();
        Ok(updates)
    }

    fn rebuild_one(&mut self) -> Result<usize, Error> {
        let mut new_unions = 0;
        let mut deferred_merges = Vec::new();
        for function in self.functions.values_mut() {
            let (unions, merges) = function.rebuild(&mut self.unionfind, self.timestamp)?;
            if !merges.is_empty() {
                deferred_merges.push((function.decl.name, merges));
            }
            new_unions += unions;
        }
        for (func, merges) in deferred_merges {
            new_unions += self.apply_merges(func, &merges);
        }

        Ok(new_unions)
    }

    fn apply_merges(&mut self, func: Symbol, merges: &[DeferredMerge]) -> usize {
        let mut function = self.functions.get_mut(&func).unwrap();
        let n_unions = self.unionfind.n_unions();
        let merge_prog = match &function.merge.merge_vals {
            MergeFn::Expr(e) => Some(e.clone()),
            MergeFn::AssertEq | MergeFn::Union => None,
        };

        for (inputs, old, new) in merges {
            if let Some(prog) = function.merge.on_merge.clone() {
<<<<<<< HEAD
                self.run_actions(&[*old, *new], &prog, true).unwrap();
=======
                self.run_actions(&mut stack, &[*old, *new], &prog).unwrap();
>>>>>>> b3a54166
                function = self.functions.get_mut(&func).unwrap();
            }
            if let Some(prog) = &merge_prog {
                // TODO: error handling?
<<<<<<< HEAD
                let mut stack = self.run_actions(&[*old, *new], prog, true).unwrap();
=======
                self.run_actions(&mut stack, &[*old, *new], prog).unwrap();
>>>>>>> b3a54166
                let merged = stack.pop().expect("merges should produce a value");
                function = self.functions.get_mut(&func).unwrap();
                function.insert(inputs, merged, self.timestamp);
            }
        }
        self.unionfind.n_unions() - n_unions + function.clear_updates()
    }

    fn declare_function(&mut self, decl: &ResolvedFunctionDecl) -> Result<(), Error> {
        let function = Function::new(self, decl)?;
        let old = self.functions.insert(decl.name, function);
        if old.is_some() {
            panic!(
                "Typechecking should have caught function already bound: {}",
                decl.name
            );
        }

        Ok(())
    }

    pub fn eval_lit(&self, lit: &Literal) -> Value {
        match lit {
            Literal::Int(i) => i.store(&self.type_info.get_sort_nofail()).unwrap(),
            Literal::F64(f) => f.store(&self.type_info.get_sort_nofail()).unwrap(),
            Literal::String(s) => s.store(&self.type_info.get_sort_nofail()).unwrap(),
            Literal::Unit => ().store(&self.type_info.get_sort_nofail()).unwrap(),
            Literal::Bool(b) => b.store(&self.type_info.get_sort_nofail()).unwrap(),
        }
    }

    pub fn function_to_dag(
        &mut self,
        sym: Symbol,
        n: usize,
    ) -> Result<(Vec<(Term, Term)>, TermDag), Error> {
        let f = self
            .functions
            .get(&sym)
            .ok_or(TypeError::UnboundFunction(sym, DUMMY_SPAN.clone()))?;
        let schema = f.schema.clone();
        let nodes = f
            .nodes
            .iter(true)
            .take(n)
            .map(|(k, v)| (ValueVec::from(k), v.clone()))
            .collect::<Vec<_>>();

        let mut termdag = TermDag::default();
        let extractor = Extractor::new(self, &mut termdag);
        let mut terms = Vec::new();
        for (ins, out) in nodes {
            let mut children = Vec::new();
            for (a, a_type) in ins.iter().copied().zip(&schema.input) {
                if a_type.is_eq_sort() {
                    children.push(extractor.find_best(a, &mut termdag, a_type).unwrap().1);
                } else {
                    children.push(termdag.expr_to_term(&a_type.make_expr(self, a).1));
                };
            }

            let out = if schema.output.is_eq_sort() {
                extractor
                    .find_best(out.value, &mut termdag, &schema.output)
                    .unwrap()
                    .1
            } else {
                termdag.expr_to_term(&schema.output.make_expr(self, out.value).1)
            };
            terms.push((termdag.app(sym, children), out));
        }
        drop(extractor);

        Ok((terms, termdag))
    }

    pub fn print_function(&mut self, sym: Symbol, n: usize) -> Result<(), Error> {
        log::info!("Printing up to {n} tuples of table {sym}: ");
        let (terms_with_outputs, termdag) = self.function_to_dag(sym, n)?;
        let f = self
            .functions
            .get(&sym)
            // function_to_dag should have checked this
            .unwrap();
        let out_is_unit = f.schema.output.name() == UNIT_SYM.into();

        let mut buf = String::new();
        let s = &mut buf;
        s.push_str("(\n");
        if terms_with_outputs.is_empty() {
            log::info!("   (none)");
        }
        for (term, output) in terms_with_outputs {
            let tuple_str = format!(
                "   {}{}",
                termdag.to_string(&term),
                if !out_is_unit {
                    format!(" -> {}", termdag.to_string(&output))
                } else {
                    "".into()
                },
            );
            log::info!("{}", tuple_str);
            s.push_str(&tuple_str);
            s.push('\n');
        }
        s.push_str(")\n");
        self.print_msg(buf);
        Ok(())
    }

    pub fn print_size(&mut self, sym: Option<Symbol>) -> Result<(), Error> {
        if let Some(sym) = sym {
            let f = self
                .functions
                .get(&sym)
                .ok_or(TypeError::UnboundFunction(sym, DUMMY_SPAN.clone()))?;
            log::info!("Function {} has size {}", sym, f.nodes.len());
            self.print_msg(f.nodes.len().to_string());
            Ok(())
        } else {
            // Print size of all functions
            let mut lens = self
                .functions
                .iter()
                .map(|(sym, f)| (*sym, f.nodes.len()))
                .collect::<Vec<_>>();

            // Function name's alphabetical order
            lens.sort_by_key(|(name, _)| name.as_str());

            for (sym, len) in &lens {
                log::info!("Function {} has size {}", sym, len);
            }

            self.print_msg(
                lens.into_iter()
                    .map(|(name, len)| format!("{}: {}", name, len))
                    .collect::<Vec<_>>()
                    .join("\n"),
            );

            Ok(())
        }
    }

    /// Run a schedule of commands.
    fn run_schedule(&mut self, sched: &ResolvedSchedule) -> Result<RunReport, Error> {
        scheduler::SimpleScheduler.run_schedule(self, sched)
    }

    /// Extract a value to a [`TermDag`] and [`Term`]
    /// in the [`TermDag`].
    /// See also extract_value_to_string for convenience.
    pub fn extract_value(&self, value: Value) -> (TermDag, Term) {
        let mut termdag = TermDag::default();
        let sort = self.type_info.sorts.get(&value.tag).unwrap();
        let term = self.extract(value, &mut termdag, sort).1;
        (termdag, term)
    }

    /// Extract a value to a string for printing.
    /// See also extract_value for more control.
    pub fn extract_value_to_string(&self, value: Value) -> String {
        let (termdag, term) = self.extract_value(value);
        termdag.to_string(&term)
    }

<<<<<<< HEAD
=======
    fn run_rules(&mut self, span: &Span, config: &ResolvedRunConfig) -> RunReport {
        let mut report: RunReport = Default::default();

        // first rebuild
        let rebuild_start = Instant::now();
        let updates = self.rebuild_nofail();
        log::debug!("database size: {}", self.num_tuples());
        log::debug!("Made {updates} updates");
        // add to the rebuild time for this ruleset
        report.add_ruleset_rebuild_time(config.ruleset, rebuild_start.elapsed());
        self.timestamp += 1;

        let GenericRunConfig { ruleset, until } = config;

        if let Some(facts) = until {
            if self.check_facts(span, facts).is_ok() {
                log::info!(
                    "Breaking early because of facts:\n {}!",
                    ListDisplay(facts, "\n")
                );
                return report;
            }
        }

        let subreport = self.step_rules(*ruleset);
        report = report.union(&subreport);

        log::debug!("database size: {}", self.num_tuples());
        self.timestamp += 1;

        report
    }

    /// Search all the rules in a ruleset.
    /// Add the search results for a rule to search_results, a map indexed by rule name.
    fn search_rules(
        &self,
        ruleset: Symbol,
        run_report: &mut RunReport,
        search_results: &mut HashMap<Symbol, SearchResult>,
    ) {
        let rules = self
            .rulesets
            .get(&ruleset)
            .unwrap_or_else(|| panic!("ruleset does not exist: {}", &ruleset));
        match rules {
            Ruleset::Rules(_ruleset_name, rule_names) => {
                let copy_rules = rule_names.clone();
                let search_start = Instant::now();

                for (rule_name, rule) in copy_rules.iter() {
                    let mut all_matches = vec![];
                    let rule_search_start = Instant::now();
                    let mut did_match = false;
                    let timestamp = self.rule_last_run_timestamp.get(rule_name).unwrap_or(&0);
                    self.run_query(&rule.query, *timestamp, false, |values| {
                        did_match = true;
                        assert_eq!(values.len(), rule.query.vars.len());
                        all_matches.extend_from_slice(values);
                        Ok(())
                    });
                    let rule_search_time = rule_search_start.elapsed();
                    log::trace!(
                        "Searched for {rule_name} in {:.3}s ({} results)",
                        rule_search_time.as_secs_f64(),
                        all_matches.len()
                    );
                    run_report.add_rule_search_time(*rule_name, rule_search_time);
                    search_results.insert(
                        *rule_name,
                        SearchResult {
                            all_matches,
                            did_match,
                        },
                    );
                }

                let search_time = search_start.elapsed();
                run_report.add_ruleset_search_time(ruleset, search_time);
            }
            Ruleset::Combined(_name, sub_rulesets) => {
                let start_time = Instant::now();
                for sub_ruleset in sub_rulesets {
                    self.search_rules(*sub_ruleset, run_report, search_results);
                }
                let search_time = start_time.elapsed();
                run_report.add_ruleset_search_time(ruleset, search_time);
            }
        }
    }

    fn apply_rules(
        &mut self,
        ruleset: Symbol,
        run_report: &mut RunReport,
        search_results: &HashMap<Symbol, SearchResult>,
    ) {
        // TODO this clone is not efficient
        let rules = self.rulesets.get(&ruleset).unwrap().clone();
        match rules {
            Ruleset::Rules(_name, compiled_rules) => {
                let apply_start = Instant::now();
                let rule_names = compiled_rules.keys().cloned().collect::<Vec<_>>();
                for rule_name in rule_names {
                    let SearchResult {
                        all_matches,
                        did_match,
                    } = search_results.get(&rule_name).unwrap();
                    let rule = compiled_rules.get(&rule_name).unwrap();
                    let num_vars = rule.query.vars.len();

                    // make sure the query requires matches
                    if num_vars != 0 {
                        run_report.add_rule_num_matches(rule_name, all_matches.len() / num_vars);
                    }

                    self.rule_last_run_timestamp
                        .insert(rule_name, self.timestamp);
                    let rule_apply_start = Instant::now();

                    let stack = &mut vec![];

                    // when there are no variables, a query can still fail to match
                    // here we handle that case
                    if num_vars == 0 {
                        if *did_match {
                            stack.clear();
                            self.run_actions(stack, &[], &rule.program)
                                .unwrap_or_else(|e| {
                                    panic!("error while running actions for {rule_name}: {e}")
                                });
                        }
                    } else {
                        for values in all_matches.chunks(num_vars) {
                            stack.clear();
                            self.run_actions(stack, values, &rule.program)
                                .unwrap_or_else(|e| {
                                    panic!("error while running actions for {rule_name}: {e}")
                                });
                        }
                    }

                    // add to the rule's apply time
                    run_report.add_rule_apply_time(rule_name, rule_apply_start.elapsed());
                }
                run_report.add_ruleset_apply_time(ruleset, apply_start.elapsed());
            }
            Ruleset::Combined(_name, sub_rulesets) => {
                let start_time = Instant::now();
                for sub_ruleset in sub_rulesets {
                    self.apply_rules(sub_ruleset, run_report, search_results);
                }
                let apply_time = start_time.elapsed();
                run_report.add_ruleset_apply_time(ruleset, apply_time);
            }
        }
    }

    fn step_rules(&mut self, ruleset: Symbol) -> RunReport {
        let n_unions_before = self.unionfind.n_unions();
        let mut run_report = Default::default();
        let mut search_results = HashMap::<Symbol, SearchResult>::default();
        self.search_rules(ruleset, &mut run_report, &mut search_results);
        self.apply_rules(ruleset, &mut run_report, &search_results);
        run_report.updated |=
            self.did_change_tables() || n_unions_before != self.unionfind.n_unions();

        run_report
    }

>>>>>>> b3a54166
    fn did_change_tables(&self) -> bool {
        for (_name, function) in &self.functions {
            if function.nodes.max_ts() >= self.timestamp {
                return true;
            }
        }

        false
    }

    fn add_rule_with_name(
        &mut self,
        name: Symbol,
        rule: ast::ResolvedRule,
        ruleset: Symbol,
    ) -> Result<Symbol, Error> {
<<<<<<< HEAD
        let core_rule = rule.to_canonicalized_core_rule(self.type_info())?;
=======
        let name = Symbol::from(name);
        let core_rule = rule.to_canonicalized_core_rule(&self.type_info, &mut self.symbol_gen)?;
>>>>>>> b3a54166
        let (query, actions) = (core_rule.body, core_rule.head);

        let vars = query.get_vars();
        let query = self.compile_gj_query(query, &vars);

        let program = self
            .compile_actions(&vars, &actions)
            .map_err(Error::TypeErrors)?;
        let compiled_rule = CompiledRule {
            props: rule.props,
            query,
            program,
        };
        if let Some(rules) = self.rulesets.get_mut(&ruleset) {
            match rules {
                Ruleset::Rules(_, rules) => {
                    match rules.entry(name) {
                        indexmap::map::Entry::Occupied(_) => {
                            panic!("Rule '{name}' was already present")
                        }
                        indexmap::map::Entry::Vacant(e) => e.insert(compiled_rule),
                    };
                    Ok(name)
                }
                Ruleset::Combined(_, _) => Err(Error::CombinedRulesetError(ruleset, rule.span)),
            }
        } else {
            Err(Error::NoSuchRuleset(ruleset, rule.span))
        }
    }

    pub(crate) fn add_rule(
        &mut self,
        rule: ast::ResolvedRule,
        ruleset: Symbol,
        name: Symbol,
    ) -> Result<Symbol, Error> {
        self.add_rule_with_name(name, rule, ruleset)
    }

    fn eval_actions(&mut self, actions: &ResolvedActions) -> Result<(), Error> {
        let (actions, _) = actions.to_core_actions(
            &self.type_info,
            &mut Default::default(),
            &mut self.symbol_gen,
        )?;
        let program = self
            .compile_actions(&Default::default(), &actions)
            .map_err(Error::TypeErrors)?;
<<<<<<< HEAD
        self.run_actions(&[], &program, true)?;
=======
        let mut stack = vec![];
        self.run_actions(&mut stack, &[], &program)?;
>>>>>>> b3a54166
        Ok(())
    }

    pub fn eval_expr(&mut self, expr: &Expr) -> Result<(ArcSort, Value), Error> {
        let fresh_name = self.symbol_gen.fresh(&"egraph_evalexpr".into());
        let command = Command::Action(Action::Let(DUMMY_SPAN.clone(), fresh_name, expr.clone()));
        self.run_program(vec![command])?;
        // find the table with the same name as the fresh name
        let func = self.functions.get(&fresh_name).unwrap();
        let value = func.nodes.get(&[]).unwrap().value;
        let sort = func.schema.output.clone();
        Ok((sort, value))
    }

    // TODO make a public version of eval_expr that makes a command,
    // then returns the value at the end.
    fn eval_resolved_expr(&mut self, expr: &ResolvedExpr) -> Result<Value, Error> {
        let (actions, mapped_expr) = expr.to_core_actions(
            &self.type_info,
            &mut Default::default(),
            &mut self.symbol_gen,
        )?;
        let target = mapped_expr.get_corresponding_var_or_lit(&self.type_info);
        let program = self
            .compile_expr(&Default::default(), &actions, &target)
            .map_err(Error::TypeErrors)?;
<<<<<<< HEAD
        let mut stack = self.run_actions(&[], &program, make_defaults)?;
=======
        let mut stack = vec![];
        self.run_actions(&mut stack, &[], &program)?;
>>>>>>> b3a54166
        Ok(stack.pop().unwrap())
    }

    fn add_combined_ruleset(&mut self, name: Symbol, rulesets: Vec<Symbol>) {
        match self.rulesets.entry(name) {
            Entry::Occupied(_) => panic!("Ruleset '{name}' was already present"),
            Entry::Vacant(e) => e.insert(Ruleset::Combined(name, rulesets)),
        };
    }

    fn add_ruleset(&mut self, name: Symbol) {
        match self.rulesets.entry(name) {
            Entry::Occupied(_) => panic!("Ruleset '{name}' was already present"),
            Entry::Vacant(e) => e.insert(Ruleset::Rules(name, Default::default())),
        };
    }

    fn set_option(&mut self, name: &str, value: ResolvedExpr) {
        match name {
            "interactive_mode" => {
                if let ResolvedExpr::Lit(_ann, Literal::Int(i)) = value {
                    self.interactive_mode = i != 0;
                } else {
                    panic!("interactive_mode must be an integer");
                }
            }
            _ => panic!("Unknown option '{}'", name),
        }
    }

    fn check_facts(&mut self, span: &Span, facts: &[ResolvedFact]) -> Result<(), Error> {
        let rule = ast::ResolvedRule {
            span: span.clone(),
            props: Default::default(),
            head: ResolvedActions::default(),
            body: facts.to_vec(),
        };
        let core_rule = rule.to_canonicalized_core_rule(&self.type_info, &mut self.symbol_gen)?;
        let query = core_rule.body;
        let ordering = &query.get_vars();
        let query = self.compile_gj_query(query, ordering);

        let mut matched = false;
        self.run_query(&query, 0, true, |values| {
            assert_eq!(values.len(), query.vars.len());
            matched = true;
            Err(())
        });
        if !matched {
            Err(Error::CheckError(
                facts.iter().map(|f| f.clone().make_unresolved()).collect(),
                span.clone(),
            ))
        } else {
            Ok(())
        }
    }

    fn run_command(&mut self, command: ResolvedNCommand) -> Result<(), Error> {
        let pre_rebuild = Instant::now();
        let rebuild_num = self.rebuild()?;
        if rebuild_num > 0 {
            log::info!(
                "Rebuild before command: {:10}ms",
                pre_rebuild.elapsed().as_millis()
            );
        }

        self.debug_assert_invariants();

        match command {
            ResolvedNCommand::SetOption { name, value } => {
                let str = format!("Set option {} to {}", name, value);
                self.set_option(name.into(), value);
                log::info!("{}", str)
            }
            // Sorts are already declared during typechecking
            ResolvedNCommand::Sort(_span, name, _presort_and_args) => {
                log::info!("Declared sort {}.", name)
            }
            ResolvedNCommand::Function(fdecl) => {
                self.declare_function(&fdecl)?;
                log::info!("Declared function {}.", fdecl.name)
            }
            ResolvedNCommand::AddRuleset(name) => {
                self.add_ruleset(name);
                log::info!("Declared ruleset {name}.");
            }
            ResolvedNCommand::UnstableCombinedRuleset(name, others) => {
                self.add_combined_ruleset(name, others);
                log::info!("Declared ruleset {name}.");
            }
            ResolvedNCommand::NormRule {
                ruleset,
                rule,
                name,
            } => {
                self.add_rule(rule, ruleset, name)?;
                log::info!("Declared rule {name}.")
            }
            ResolvedNCommand::RunSchedule(sched) => {
                let report = self.run_schedule(&sched)?;
                log::info!("Ran schedule {}.", sched);
                log::info!("Report: {}", report);
                self.overall_run_report = self.overall_run_report.union(&report);
                self.recent_run_report = Some(report);
            }
            ResolvedNCommand::PrintOverallStatistics => {
                log::info!("Overall statistics:\n{}", self.overall_run_report);
                self.print_msg(format!("Overall statistics:\n{}", self.overall_run_report));
            }
            ResolvedNCommand::Check(span, facts) => {
                self.check_facts(&span, &facts)?;
                log::info!("Checked fact {}.", Facts(facts));
            }
            ResolvedNCommand::CoreAction(action) => match &action {
                ResolvedAction::Let(_, name, contents) => {
                    panic!("Globals should have been desugared away: {name} = {contents}")
                }
                _ => {
                    self.eval_actions(&ResolvedActions::new(vec![action.clone()]))?;
                }
            },
            ResolvedNCommand::Push(n) => {
                (0..n).for_each(|_| self.push());
                log::info!("Pushed {n} levels.")
            }
            ResolvedNCommand::Pop(span, n) => {
                for _ in 0..n {
                    self.pop().map_err(|err| {
                        if let Error::Pop(_) = err {
                            Error::Pop(span.clone())
                        } else {
                            err
                        }
                    })?;
                }
                log::info!("Popped {n} levels.")
            }
            ResolvedNCommand::PrintTable(span, f, n) => {
                self.print_function(f, n).map_err(|e| match e {
                    Error::TypeError(TypeError::UnboundFunction(f, _)) => {
                        Error::TypeError(TypeError::UnboundFunction(f, span.clone()))
                    }
                    // This case is currently impossible
                    _ => e,
                })?;
            }
            ResolvedNCommand::PrintSize(span, f) => {
                self.print_size(f).map_err(|e| match e {
                    Error::TypeError(TypeError::UnboundFunction(f, _)) => {
                        Error::TypeError(TypeError::UnboundFunction(f, span.clone()))
                    }
                    // This case is currently impossible
                    _ => e,
                })?;
            }
            ResolvedNCommand::Fail(span, c) => {
                let result = self.run_command(*c);
                if let Err(e) = result {
                    log::info!("Command failed as expected: {e}");
                } else {
                    return Err(Error::ExpectFail(span));
                }
            }
            ResolvedNCommand::Input {
                span: _,
                name,
                file,
            } => {
                self.input_file(name, file)?;
            }
            ResolvedNCommand::Output { span, file, exprs } => {
                let mut filename = self.fact_directory.clone().unwrap_or_default();
                filename.push(file.as_str());
                // append to file
                let mut f = File::options()
                    .write(true)
                    .append(true)
                    .create(true)
                    .open(&filename)
                    .map_err(|e| Error::IoError(filename.clone(), e, span.clone()))?;
                let mut termdag = TermDag::default();
                for expr in exprs {
                    let value = self.eval_resolved_expr(&expr)?;
                    let expr_type = expr.output_type(&self.type_info);
                    let term = self.extract(value, &mut termdag, &expr_type).1;
                    use std::io::Write;
                    writeln!(f, "{}", termdag.to_string(&term))
                        .map_err(|e| Error::IoError(filename.clone(), e, span.clone()))?;
                }

                log::info!("Output to '{filename:?}'.")
            }
        };
        Ok(())
    }

    fn input_file(&mut self, func_name: Symbol, file: String) -> Result<(), Error> {
        let function_type = self
            .type_info
            .lookup_user_func(func_name)
            .unwrap_or_else(|| panic!("Unrecognized function name {}", func_name));
        let func = self.functions.get_mut(&func_name).unwrap();

        let mut filename = self.fact_directory.clone().unwrap_or_default();
        filename.push(file.as_str());

        // check that the function uses supported types

        for t in &func.schema.input {
            match t.name().as_str() {
                "i64" | "f64" | "String" => {}
                s => panic!("Unsupported type {} for input", s),
            }
        }

        if !function_type.is_datatype {
            match func.schema.output.name().as_str() {
                "i64" | "String" | "Unit" => {}
                s => panic!("Unsupported type {} for input", s),
            }
        }

        log::info!("Opening file '{:?}'...", filename);
        let mut f = File::open(filename).unwrap();
        let mut contents = String::new();
        f.read_to_string(&mut contents).unwrap();

        let span: Span = DUMMY_SPAN.clone();
        let mut actions: Vec<Action> = vec![];
        let mut str_buf: Vec<&str> = vec![];
        for line in contents.lines() {
            str_buf.clear();
            str_buf.extend(line.split('\t').map(|s| s.trim()));
            if str_buf.is_empty() {
                continue;
            }

            let parse = |s: &str| -> Expr {
                match s.parse::<i64>() {
                    Ok(i) => Expr::Lit(span.clone(), Literal::Int(i)),
                    Err(_) => match s.parse::<f64>() {
                        Ok(f) => Expr::Lit(span.clone(), Literal::F64(f.into())),
                        Err(_) => Expr::Lit(span.clone(), Literal::String(s.into())),
                    },
                }
            };

            let mut exprs: Vec<Expr> = str_buf.iter().map(|&s| parse(s)).collect();

            actions.push(
                if function_type.is_datatype || function_type.output.name() == UNIT_SYM.into() {
                    Action::Expr(span.clone(), Expr::Call(span.clone(), func_name, exprs))
                } else {
                    let out = exprs.pop().unwrap();
                    Action::Set(span.clone(), func_name, exprs, out)
                },
            );
        }
        let num_facts = actions.len();
        let commands = actions
            .into_iter()
            .map(NCommand::CoreAction)
            .collect::<Vec<_>>();
        let commands: Vec<_> = self
            .type_info
            .typecheck_program(&mut self.symbol_gen, &commands)?;
        for command in commands {
            self.run_command(command)?;
        }
        log::info!("Read {num_facts} facts into {func_name} from '{file}'.");
        Ok(())
    }

    pub fn clear(&mut self) {
        for f in self.functions.values_mut() {
            f.clear();
        }
    }

    pub fn set_reserved_symbol(&mut self, sym: Symbol) {
        assert!(
            !self.symbol_gen.has_been_used(),
            "Reserved symbol must be set before any symbols are generated"
        );
        self.symbol_gen = SymbolGen::new(sym.to_string());
    }

    fn process_command(&mut self, command: Command) -> Result<Vec<ResolvedNCommand>, Error> {
        let program =
            desugar::desugar_program(vec![command], &mut self.symbol_gen, self.seminaive)?;

        let program = self
            .type_info
            .typecheck_program(&mut self.symbol_gen, &program)?;

        let program = remove_globals(&self.type_info, program, &mut self.symbol_gen);

        Ok(program)
    }

    /// Run a program, represented as an AST.
    /// Return a list of messages.
    pub fn run_program(&mut self, program: Vec<Command>) -> Result<Vec<String>, Error> {
        for command in program {
            // Important to process each command individually
            // because push and pop create new scopes
            for processed in self.process_command(command)? {
                if self.run_mode.show_egglog() {
                    // In show_egglog mode, we still need to run scope-related commands (Push/Pop) to make
                    // the program well-scoped.
                    match &processed {
                        ResolvedNCommand::Push(..) | ResolvedNCommand::Pop(..) => {
                            self.run_command(processed.clone())?;
                        }
                        _ => {}
                    };
                    self.print_msg(processed.to_command().to_string());
                    continue;
                }

                self.run_command(processed)?;
            }
        }
        log::logger().flush();

        Ok(self.flush_msgs())
    }

    /// Takes a source program `input`, parses it, runs it, and returns a list of messages.
    ///
    /// `filename` is an optional argument to indicate the source of
    /// the program for error reporting. If `filename` is `None`,
    /// a default name will be used.
    pub fn parse_and_run_program(
        &mut self,
        filename: Option<String>,
        input: &str,
    ) -> Result<Vec<String>, Error> {
        let parsed = parse_program(filename, input)?;
        self.run_program(parsed)
    }

    pub fn num_tuples(&self) -> usize {
        self.functions.values().map(|f| f.nodes.len()).sum()
    }

    pub(crate) fn get_sort_from_value(&self, value: &Value) -> Option<&ArcSort> {
        self.type_info.sorts.get(&value.tag)
    }

    /// Returns the first sort that satisfies the type and predicate if there's one.
    /// Otherwise returns none.
    pub fn get_sort_by<S: Sort + Send + Sync>(
        &self,
        pred: impl Fn(&Arc<S>) -> bool,
    ) -> Option<Arc<S>> {
        self.type_info.get_sort_by(pred)
    }

    /// Returns a sort based on the type
    pub fn get_sort<S: Sort + Send + Sync>(&self) -> Option<Arc<S>> {
        self.type_info.get_sort_by(|_| true)
    }

    /// Add a user-defined sort
    pub fn add_arcsort(&mut self, arcsort: ArcSort) -> Result<(), TypeError> {
        self.type_info.add_arcsort(arcsort, DUMMY_SPAN.clone())
    }

    /// Add a user-defined primitive
    pub fn add_primitive(&mut self, prim: impl Into<Primitive>) {
        self.type_info.add_primitive(prim)
    }

    /// Gets the last extract report and returns it, if the last command saved it.
    pub fn get_extract_report(&self) -> &Option<ExtractReport> {
        &self.extract_report
    }

    /// Gets the last run report and returns it, if the last command saved it.
    pub fn get_run_report(&self) -> &Option<RunReport> {
        &self.recent_run_report
    }

    /// Gets the overall run report and returns it.
    pub fn get_overall_run_report(&self) -> &RunReport {
        &self.overall_run_report
    }

    pub(crate) fn print_msg(&mut self, msg: String) {
        self.msgs.push(msg);
    }

    fn flush_msgs(&mut self) -> Vec<String> {
        self.msgs.dedup_by(|a, b| a.is_empty() && b.is_empty());
        std::mem::take(&mut self.msgs)
    }
<<<<<<< HEAD

    pub(crate) fn type_info(&self) -> &TypeInfo {
        &self.type_info
    }

    pub(crate) fn type_info_mut(&mut self) -> &mut TypeInfo {
        &mut self.type_info
    }

    /// Get the timestamp when the rule was last run.
    pub fn get_rule_timestamp(&self, rule: Symbol) -> u32 {
        *self.rule_last_run_timestamp.get(&rule).unwrap_or(&0)
    }

    /// Set the timestamp of a rule to the current timestamp.
    ///
    /// Note that the user is responsible for making sure the rule is indeed run
    /// over the database; the ruleset may not be fired for tuples created during
    /// `egraph.get_rule_timestamp(ruleset)`--`self.get_timestamp()` time.
    pub fn update_rule_timestamp(&mut self, ruleset: Symbol) {
        self.rule_last_run_timestamp.insert(ruleset, self.timestamp);
    }

    /// Get the current timestamp
    pub fn get_timestamp(&self) -> u32 {
        self.timestamp
    }

    /// Bump the timestamp by 1
    pub fn bump_timestamp(&mut self) {
        self.timestamp += 1;
    }
=======
>>>>>>> b3a54166
}

// Currently, only the following errors can thrown without location information:
// * PrimitiveError
// * MergeError
// * SubsumeMergeError
#[derive(Debug, Error)]
pub enum Error {
    #[error(transparent)]
    ParseError(#[from] lalrpop_util::ParseError<usize, String, String>),
    #[error(transparent)]
    NotFoundError(#[from] NotFoundError),
    #[error(transparent)]
    TypeError(#[from] TypeError),
    #[error("Errors:\n{}", ListDisplay(.0, "\n"))]
    TypeErrors(Vec<TypeError>),
    #[error("{}\nCheck failed: \n{}", .1.get_quote(), ListDisplay(.0, "\n"))]
    CheckError(Vec<Fact>, Span),
    #[error("{}\nNo such ruleset: {0}", .1.get_quote())]
    NoSuchRuleset(Symbol, Span),
    #[error("{}\nAttempted to add a rule to combined ruleset {0}. Combined rulesets may only depend on other rulesets.", .1.get_quote())]
    CombinedRulesetError(Symbol, Span),
    #[error("Evaluating primitive {0:?} failed. ({0:?} {:?})", ListDebug(.1, " "))]
    PrimitiveError(Primitive, Vec<Value>),
    #[error("Illegal merge attempted for function {0}, {1:?} != {2:?}")]
    MergeError(Symbol, Value, Value),
    #[error("{}\nTried to pop too much", .0.get_quote())]
    Pop(Span),
    #[error("{}\nCommand should have failed.", .0.get_quote())]
    ExpectFail(Span),
    #[error("{}\nIO error: {0}: {1}", .2.get_quote())]
    IoError(PathBuf, std::io::Error, Span),
    #[error("Cannot subsume function with merge: {0}")]
    SubsumeMergeError(Symbol),
    #[error("{}\nScheduler not found: {0}", .1.get_quote())]
    SchedulerNotFound(String, Span),
}

#[cfg(test)]
mod tests {
    use std::sync::Arc;

    use crate::{
        constraint::SimpleTypeConstraint,
        sort::{FromSort, I64Sort, IntoSort, Sort, VecSort},
        EGraph, PrimitiveLike, Span, Value,
    };

    struct InnerProduct {
        ele: Arc<I64Sort>,
        vec: Arc<VecSort>,
    }

    impl PrimitiveLike for InnerProduct {
        fn name(&self) -> symbol_table::GlobalSymbol {
            "inner-product".into()
        }

        fn get_type_constraints(&self, span: &Span) -> Box<dyn crate::constraint::TypeConstraint> {
            SimpleTypeConstraint::new(
                self.name(),
                vec![self.vec.clone(), self.vec.clone(), self.ele.clone()],
                span.clone(),
            )
            .into_box()
        }

        fn apply(
            &self,
            values: &[crate::Value],
            _egraph: Option<&mut EGraph>,
        ) -> Option<crate::Value> {
            let mut sum = 0;
            let vec1 = Vec::<Value>::load(&self.vec, &values[0]);
            let vec2 = Vec::<Value>::load(&self.vec, &values[1]);
            assert_eq!(vec1.len(), vec2.len());
            for (a, b) in vec1.iter().zip(vec2.iter()) {
                let a = i64::load(&self.ele, a);
                let b = i64::load(&self.ele, b);
                sum += a * b;
            }
            sum.store(&self.ele)
        }
    }

    #[test]
    fn test_user_defined_primitive() {
        let mut egraph = EGraph::default();
        egraph
            .parse_and_run_program(
                None,
                "
                (sort IntVec (Vec i64))
            ",
            )
            .unwrap();
        let i64_sort: Arc<I64Sort> = egraph.get_sort().unwrap();
        let int_vec_sort: Arc<VecSort> = egraph
            .get_sort_by(|s: &Arc<VecSort>| s.element_name() == i64_sort.name())
            .unwrap();
        egraph.add_primitive(InnerProduct {
            ele: i64_sort,
            vec: int_vec_sort,
        });
        egraph
            .parse_and_run_program(
                None,
                "
                (let a (vec-of 1 2 3 4 5 6))
                (let b (vec-of 6 5 4 3 2 1))
                (check (= (inner-product a b) 56))
            ",
            )
            .unwrap();
    }
}<|MERGE_RESOLUTION|>--- conflicted
+++ resolved
@@ -30,13 +30,9 @@
 use ast::remove_globals::remove_globals;
 use extract::Extractor;
 use index::ColumnIndex;
-<<<<<<< HEAD
 use instant::Instant;
 use scheduler::RunReport;
-=======
 use indexmap::map::Entry;
-use instant::{Duration, Instant};
->>>>>>> b3a54166
 pub use serialize::SerializeConfig;
 pub use serialize::SerializedNode;
 use sort::*;
@@ -99,66 +95,6 @@
         terms: Vec<Term>,
     },
 }
-
-<<<<<<< HEAD
-pub const HIGH_COST: usize = i64::MAX as usize;
-=======
-impl RunReport {
-    fn union_times(
-        times: &HashMap<Symbol, Duration>,
-        other_times: &HashMap<Symbol, Duration>,
-    ) -> HashMap<Symbol, Duration> {
-        let mut new_times = times.clone();
-        for (k, v) in other_times {
-            let entry = new_times.entry(*k).or_default();
-            *entry += *v;
-        }
-        new_times
-    }
-
-    fn union_counts(
-        counts: &HashMap<Symbol, usize>,
-        other_counts: &HashMap<Symbol, usize>,
-    ) -> HashMap<Symbol, usize> {
-        let mut new_counts = counts.clone();
-        for (k, v) in other_counts {
-            let entry = new_counts.entry(*k).or_default();
-            *entry += *v;
-        }
-        new_counts
-    }
-
-    pub fn union(&self, other: &Self) -> Self {
-        Self {
-            updated: self.updated || other.updated,
-            search_time_per_rule: Self::union_times(
-                &self.search_time_per_rule,
-                &other.search_time_per_rule,
-            ),
-            apply_time_per_rule: Self::union_times(
-                &self.apply_time_per_rule,
-                &other.apply_time_per_rule,
-            ),
-            num_matches_per_rule: Self::union_counts(
-                &self.num_matches_per_rule,
-                &other.num_matches_per_rule,
-            ),
-            search_time_per_ruleset: Self::union_times(
-                &self.search_time_per_ruleset,
-                &other.search_time_per_ruleset,
-            ),
-            apply_time_per_ruleset: Self::union_times(
-                &self.apply_time_per_ruleset,
-                &other.apply_time_per_ruleset,
-            ),
-            rebuild_time_per_ruleset: Self::union_times(
-                &self.rebuild_time_per_ruleset,
-                &other.rebuild_time_per_ruleset,
-            ),
-        }
-    }
-}
->>>>>>> b3a54166
 
 #[derive(Clone)]
 pub struct Primitive(Arc<dyn PrimitiveLike>);
@@ -516,20 +452,12 @@
 
         for (inputs, old, new) in merges {
             if let Some(prog) = function.merge.on_merge.clone() {
-<<<<<<< HEAD
-                self.run_actions(&[*old, *new], &prog, true).unwrap();
-=======
-                self.run_actions(&mut stack, &[*old, *new], &prog).unwrap();
->>>>>>> b3a54166
+                self.run_actions(&[*old, *new], &prog).unwrap();
                 function = self.functions.get_mut(&func).unwrap();
             }
             if let Some(prog) = &merge_prog {
                 // TODO: error handling?
-<<<<<<< HEAD
-                let mut stack = self.run_actions(&[*old, *new], prog, true).unwrap();
-=======
-                self.run_actions(&mut stack, &[*old, *new], prog).unwrap();
->>>>>>> b3a54166
+                let mut stack = self.run_actions(&[*old, *new], prog).unwrap();
                 let merged = stack.pop().expect("merges should produce a value");
                 function = self.functions.get_mut(&func).unwrap();
                 function.insert(inputs, merged, self.timestamp);
@@ -698,179 +626,6 @@
         termdag.to_string(&term)
     }
 
-<<<<<<< HEAD
-=======
-    fn run_rules(&mut self, span: &Span, config: &ResolvedRunConfig) -> RunReport {
-        let mut report: RunReport = Default::default();
-
-        // first rebuild
-        let rebuild_start = Instant::now();
-        let updates = self.rebuild_nofail();
-        log::debug!("database size: {}", self.num_tuples());
-        log::debug!("Made {updates} updates");
-        // add to the rebuild time for this ruleset
-        report.add_ruleset_rebuild_time(config.ruleset, rebuild_start.elapsed());
-        self.timestamp += 1;
-
-        let GenericRunConfig { ruleset, until } = config;
-
-        if let Some(facts) = until {
-            if self.check_facts(span, facts).is_ok() {
-                log::info!(
-                    "Breaking early because of facts:\n {}!",
-                    ListDisplay(facts, "\n")
-                );
-                return report;
-            }
-        }
-
-        let subreport = self.step_rules(*ruleset);
-        report = report.union(&subreport);
-
-        log::debug!("database size: {}", self.num_tuples());
-        self.timestamp += 1;
-
-        report
-    }
-
-    /// Search all the rules in a ruleset.
-    /// Add the search results for a rule to search_results, a map indexed by rule name.
-    fn search_rules(
-        &self,
-        ruleset: Symbol,
-        run_report: &mut RunReport,
-        search_results: &mut HashMap<Symbol, SearchResult>,
-    ) {
-        let rules = self
-            .rulesets
-            .get(&ruleset)
-            .unwrap_or_else(|| panic!("ruleset does not exist: {}", &ruleset));
-        match rules {
-            Ruleset::Rules(_ruleset_name, rule_names) => {
-                let copy_rules = rule_names.clone();
-                let search_start = Instant::now();
-
-                for (rule_name, rule) in copy_rules.iter() {
-                    let mut all_matches = vec![];
-                    let rule_search_start = Instant::now();
-                    let mut did_match = false;
-                    let timestamp = self.rule_last_run_timestamp.get(rule_name).unwrap_or(&0);
-                    self.run_query(&rule.query, *timestamp, false, |values| {
-                        did_match = true;
-                        assert_eq!(values.len(), rule.query.vars.len());
-                        all_matches.extend_from_slice(values);
-                        Ok(())
-                    });
-                    let rule_search_time = rule_search_start.elapsed();
-                    log::trace!(
-                        "Searched for {rule_name} in {:.3}s ({} results)",
-                        rule_search_time.as_secs_f64(),
-                        all_matches.len()
-                    );
-                    run_report.add_rule_search_time(*rule_name, rule_search_time);
-                    search_results.insert(
-                        *rule_name,
-                        SearchResult {
-                            all_matches,
-                            did_match,
-                        },
-                    );
-                }
-
-                let search_time = search_start.elapsed();
-                run_report.add_ruleset_search_time(ruleset, search_time);
-            }
-            Ruleset::Combined(_name, sub_rulesets) => {
-                let start_time = Instant::now();
-                for sub_ruleset in sub_rulesets {
-                    self.search_rules(*sub_ruleset, run_report, search_results);
-                }
-                let search_time = start_time.elapsed();
-                run_report.add_ruleset_search_time(ruleset, search_time);
-            }
-        }
-    }
-
-    fn apply_rules(
-        &mut self,
-        ruleset: Symbol,
-        run_report: &mut RunReport,
-        search_results: &HashMap<Symbol, SearchResult>,
-    ) {
-        // TODO this clone is not efficient
-        let rules = self.rulesets.get(&ruleset).unwrap().clone();
-        match rules {
-            Ruleset::Rules(_name, compiled_rules) => {
-                let apply_start = Instant::now();
-                let rule_names = compiled_rules.keys().cloned().collect::<Vec<_>>();
-                for rule_name in rule_names {
-                    let SearchResult {
-                        all_matches,
-                        did_match,
-                    } = search_results.get(&rule_name).unwrap();
-                    let rule = compiled_rules.get(&rule_name).unwrap();
-                    let num_vars = rule.query.vars.len();
-
-                    // make sure the query requires matches
-                    if num_vars != 0 {
-                        run_report.add_rule_num_matches(rule_name, all_matches.len() / num_vars);
-                    }
-
-                    self.rule_last_run_timestamp
-                        .insert(rule_name, self.timestamp);
-                    let rule_apply_start = Instant::now();
-
-                    let stack = &mut vec![];
-
-                    // when there are no variables, a query can still fail to match
-                    // here we handle that case
-                    if num_vars == 0 {
-                        if *did_match {
-                            stack.clear();
-                            self.run_actions(stack, &[], &rule.program)
-                                .unwrap_or_else(|e| {
-                                    panic!("error while running actions for {rule_name}: {e}")
-                                });
-                        }
-                    } else {
-                        for values in all_matches.chunks(num_vars) {
-                            stack.clear();
-                            self.run_actions(stack, values, &rule.program)
-                                .unwrap_or_else(|e| {
-                                    panic!("error while running actions for {rule_name}: {e}")
-                                });
-                        }
-                    }
-
-                    // add to the rule's apply time
-                    run_report.add_rule_apply_time(rule_name, rule_apply_start.elapsed());
-                }
-                run_report.add_ruleset_apply_time(ruleset, apply_start.elapsed());
-            }
-            Ruleset::Combined(_name, sub_rulesets) => {
-                let start_time = Instant::now();
-                for sub_ruleset in sub_rulesets {
-                    self.apply_rules(sub_ruleset, run_report, search_results);
-                }
-                let apply_time = start_time.elapsed();
-                run_report.add_ruleset_apply_time(ruleset, apply_time);
-            }
-        }
-    }
-
-    fn step_rules(&mut self, ruleset: Symbol) -> RunReport {
-        let n_unions_before = self.unionfind.n_unions();
-        let mut run_report = Default::default();
-        let mut search_results = HashMap::<Symbol, SearchResult>::default();
-        self.search_rules(ruleset, &mut run_report, &mut search_results);
-        self.apply_rules(ruleset, &mut run_report, &search_results);
-        run_report.updated |=
-            self.did_change_tables() || n_unions_before != self.unionfind.n_unions();
-
-        run_report
-    }
-
->>>>>>> b3a54166
     fn did_change_tables(&self) -> bool {
         for (_name, function) in &self.functions {
             if function.nodes.max_ts() >= self.timestamp {
@@ -887,12 +642,7 @@
         rule: ast::ResolvedRule,
         ruleset: Symbol,
     ) -> Result<Symbol, Error> {
-<<<<<<< HEAD
-        let core_rule = rule.to_canonicalized_core_rule(self.type_info())?;
-=======
-        let name = Symbol::from(name);
         let core_rule = rule.to_canonicalized_core_rule(&self.type_info, &mut self.symbol_gen)?;
->>>>>>> b3a54166
         let (query, actions) = (core_rule.body, core_rule.head);
 
         let vars = query.get_vars();
@@ -942,12 +692,7 @@
         let program = self
             .compile_actions(&Default::default(), &actions)
             .map_err(Error::TypeErrors)?;
-<<<<<<< HEAD
-        self.run_actions(&[], &program, true)?;
-=======
-        let mut stack = vec![];
-        self.run_actions(&mut stack, &[], &program)?;
->>>>>>> b3a54166
+        self.run_actions(&[], &program)?;
         Ok(())
     }
 
@@ -974,12 +719,7 @@
         let program = self
             .compile_expr(&Default::default(), &actions, &target)
             .map_err(Error::TypeErrors)?;
-<<<<<<< HEAD
-        let mut stack = self.run_actions(&[], &program, make_defaults)?;
-=======
-        let mut stack = vec![];
-        self.run_actions(&mut stack, &[], &program)?;
->>>>>>> b3a54166
+        let mut stack = self.run_actions(&[], &program)?;
         Ok(stack.pop().unwrap())
     }
 
@@ -1379,15 +1119,6 @@
         self.msgs.dedup_by(|a, b| a.is_empty() && b.is_empty());
         std::mem::take(&mut self.msgs)
     }
-<<<<<<< HEAD
-
-    pub(crate) fn type_info(&self) -> &TypeInfo {
-        &self.type_info
-    }
-
-    pub(crate) fn type_info_mut(&mut self) -> &mut TypeInfo {
-        &mut self.type_info
-    }
 
     /// Get the timestamp when the rule was last run.
     pub fn get_rule_timestamp(&self, rule: Symbol) -> u32 {
@@ -1412,8 +1143,6 @@
     pub fn bump_timestamp(&mut self) {
         self.timestamp += 1;
     }
-=======
->>>>>>> b3a54166
 }
 
 // Currently, only the following errors can thrown without location information:
