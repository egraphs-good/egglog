pub mod ast;
mod extract;
mod function;
mod gj;
pub mod graph;
mod proofs;
pub mod sort;
mod typecheck;
mod typechecking;
mod unionfind;
pub mod util;
mod value;

use crate::graph::from_egraph::graph_from_egraph;
use graph::to_graphviz::to_graphviz;
use graphviz_rust::printer::DotPrinter;
use hashbrown::hash_map::Entry;
use index::ColumnIndex;
use instant::{Duration, Instant};
use sort::*;
use thiserror::Error;

use proofs::ProofState;

use symbolic_expressions::Sexp;

use ast::*;
pub use typechecking::{TypeInfo, UNIT_SYM};

use std::fmt::{Formatter, Write};
use std::fs::File;
use std::hash::Hash;
use std::io::Read;
use std::iter::once;
use std::mem;
use std::ops::{Deref, Range};
use std::path::{Path, PathBuf};
use std::rc::Rc;
use std::{fmt::Debug, sync::Arc};
use typecheck::Program;

pub type ArcSort = Arc<dyn Sort>;

pub use value::*;

use function::*;
use gj::*;
use unionfind::*;
use util::*;

use crate::typechecking::TypeError;

pub type Subst = IndexMap<Symbol, Value>;

pub trait PrimitiveLike {
    fn name(&self) -> Symbol;
    fn accept(&self, types: &[ArcSort]) -> Option<ArcSort>;
    fn apply(&self, values: &[Value]) -> Option<Value>;
}

#[derive(Debug, Clone, Default)]
pub struct RunReport {
    pub updated: bool,
    pub search_time: Duration,
    pub apply_time: Duration,
    pub rebuild_time: Duration,
}

#[derive(Debug, Clone)]
pub struct ExtractReport {
    pub cost: usize,
    pub expr: Expr,
    pub variants: Vec<Expr>,
}

impl RunReport {
    pub fn union(&self, other: &Self) -> Self {
        Self {
            updated: self.updated || other.updated,
            search_time: self.search_time + other.search_time,
            apply_time: self.apply_time + other.apply_time,
            rebuild_time: self.rebuild_time + other.rebuild_time,
        }
    }
}

pub const HIGH_COST: usize = i64::MAX as usize;

#[derive(Clone)]
pub struct Primitive(Arc<dyn PrimitiveLike>);

impl Deref for Primitive {
    type Target = dyn PrimitiveLike;
    fn deref(&self) -> &Self::Target {
        &*self.0
    }
}

impl Hash for Primitive {
    fn hash<H: std::hash::Hasher>(&self, state: &mut H) {
        Arc::as_ptr(&self.0).hash(state);
    }
}

impl Eq for Primitive {}
impl PartialEq for Primitive {
    fn eq(&self, other: &Self) -> bool {
        // this is a bit of a hack, but clippy says we don't want to compare the
        // vtables, just the data pointers
        std::ptr::eq(
            Arc::as_ptr(&self.0) as *const u8,
            Arc::as_ptr(&other.0) as *const u8,
        )
    }
}

impl Debug for Primitive {
    fn fmt(&self, f: &mut std::fmt::Formatter<'_>) -> std::fmt::Result {
        write!(f, "Prim({})", self.0.name())
    }
}

impl<T: PrimitiveLike + 'static> From<T> for Primitive {
    fn from(p: T) -> Self {
        Self(Arc::new(p))
    }
}

pub struct SimplePrimitive {
    name: Symbol,
    input: Vec<ArcSort>,
    output: ArcSort,
    f: fn(&[Value]) -> Option<Value>,
}

impl PrimitiveLike for SimplePrimitive {
    fn name(&self) -> Symbol {
        self.name
    }
    fn accept(&self, types: &[ArcSort]) -> Option<ArcSort> {
        if self.input.len() != types.len() {
            return None;
        }
        // TODO can we use a better notion of equality than just names?
        self.input
            .iter()
            .zip(types)
            .all(|(a, b)| a.name() == b.name())
            .then(|| self.output.clone())
    }
    fn apply(&self, values: &[Value]) -> Option<Value> {
        (self.f)(values)
    }
}

#[derive(Clone)]
pub struct EGraph {
    egraphs: Vec<Self>,
    unionfind: UnionFind,
    pub(crate) proof_state: ProofState,
    functions: HashMap<Symbol, Function>,
    rulesets: HashMap<Symbol, HashMap<Symbol, Rule>>,
    proofs_enabled: bool,
    interactive_mode: bool,
    timestamp: u32,
    pub test_proofs: bool,
    pub match_limit: usize,
    pub node_limit: usize,
    pub fact_directory: Option<PathBuf>,
    pub seminaive: bool,
    extract_report: Option<ExtractReport>,
    run_report: Option<RunReport>,
}

#[derive(Clone, Debug)]
struct Rule {
    query: CompiledQuery,
    program: Program,
    matches: usize,
    times_banned: usize,
    banned_until: usize,
    todo_timestamp: u32,
    search_time: Duration,
    apply_time: Duration,
}

impl Default for EGraph {
    fn default() -> Self {
        let mut egraph = Self {
            egraphs: vec![],
            unionfind: Default::default(),
            functions: Default::default(),
            rulesets: Default::default(),
            proof_state: ProofState::default(),
            match_limit: usize::MAX,
            node_limit: usize::MAX,
            timestamp: 0,
            proofs_enabled: false,
            interactive_mode: false,
            test_proofs: false,
            fact_directory: None,
            seminaive: true,
            extract_report: None,
            run_report: None,
        };
        egraph.rulesets.insert("".into(), Default::default());
        egraph
    }
}

#[derive(Debug, Error)]
#[error("Not found: {0}")]
pub struct NotFoundError(Expr);

impl EGraph {
    pub fn is_interactive_mode(&self) -> bool {
        self.interactive_mode
    }

    pub fn push(&mut self) {
        self.egraphs.push(self.clone());
    }

    pub fn pop(&mut self) -> Result<(), Error> {
        match self.egraphs.pop() {
            Some(e) => {
                *self = e;
                Ok(())
            }
            None => Err(Error::Pop),
        }
    }

    pub fn union(&mut self, id1: Id, id2: Id, sort: Symbol) -> Id {
        self.unionfind.union(id1, id2, sort)
    }

    #[track_caller]
    fn debug_assert_invariants(&self) {
        #[cfg(debug_assertions)]
        for (name, function) in self.functions.iter() {
            function.nodes.assert_sorted();
            for (i, inputs, output) in function.nodes.iter_range(0..function.nodes.len()) {
                for input in inputs {
                    assert_eq!(
                        input,
                        &self.bad_find_value(*input),
                        "[{i}] {name}({inputs:?}) = {output:?}\n{:?}",
                        function.schema,
                    )
                }
                assert_eq!(
                    output.value,
                    self.bad_find_value(output.value),
                    "[{i}] {name}({inputs:?}) = {output:?}\n{:?}",
                    function.schema,
                )
            }
            for ix in &function.indexes {
                for (_, offs) in ix.iter() {
                    for off in offs {
                        assert!(
                            (*off as usize) < function.nodes.len(),
                            "index contains offset {off:?}, which is out of range for function {name}"
                        );
                    }
                }
            }
            for (rix, sort) in function.rebuild_indexes.iter().zip(
                function
                    .schema
                    .input
                    .iter()
                    .chain(once(&function.schema.output)),
            ) {
                assert!(sort.is_eq_container_sort() == rix.is_some());
                if sort.is_eq_container_sort() {
                    let rix = rix.as_ref().unwrap();
                    for ix in rix.iter() {
                        for (_, offs) in ix.iter() {
                            for off in offs {
                                assert!(
                                (*off as usize) < function.nodes.len(),
                                "index contains offset {off:?}, which is out of range for function {name}"
                            );
                            }
                        }
                    }
                }
            }
        }
    }

    pub fn find(&self, id: Id) -> Id {
        self.unionfind.find(id)
    }

    pub fn rebuild_nofail(&mut self) -> usize {
        match self.rebuild() {
            Ok(updates) => updates,
            Err(e) => {
                panic!("Unsoundness detected during rebuild. Exiting: {e}")
            }
        }
    }

    pub fn rebuild(&mut self) -> Result<usize, Error> {
        self.unionfind.clear_recent_ids();
        let mut updates = 0;
        loop {
            let new = self.rebuild_one()?;
            log::debug!("{new} rebuilds?");
            self.unionfind.clear_recent_ids();
            updates += new;
            if new == 0 {
                break;
            }
        }
        self.debug_assert_invariants();
        Ok(updates)
    }

    fn rebuild_one(&mut self) -> Result<usize, Error> {
        let mut new_unions = 0;
        let mut deferred_merges = Vec::new();
        for function in self.functions.values_mut() {
            let (unions, merges) = function.rebuild(&mut self.unionfind, self.timestamp)?;
            if !merges.is_empty() {
                deferred_merges.push((function.decl.name, merges));
            }
            new_unions += unions;
        }
        for (func, merges) in deferred_merges {
            new_unions += self.apply_merges(func, &merges);
        }
        Ok(new_unions)
    }

    fn apply_merges(&mut self, func: Symbol, merges: &[DeferredMerge]) -> usize {
        let mut stack = Vec::new();
        let mut function = self.functions.get_mut(&func).unwrap();
        let n_unions = self.unionfind.n_unions();
        let merge_prog = match &function.merge.merge_vals {
            MergeFn::Expr(e) => Some(e.clone()),
            MergeFn::AssertEq | MergeFn::Union => None,
        };

        for (inputs, old, new) in merges {
            if let Some(prog) = function.merge.on_merge.clone() {
                self.run_actions(&mut stack, &[*old, *new], &prog, true)
                    .unwrap();
                function = self.functions.get_mut(&func).unwrap();
                stack.clear();
            }
            if let Some(prog) = &merge_prog {
                // TODO: error handling?
                self.run_actions(&mut stack, &[*old, *new], prog, true)
                    .unwrap();
                let merged = stack.pop().expect("merges should produce a value");
                stack.clear();
                function = self.functions.get_mut(&func).unwrap();
                function.insert(inputs, merged, self.timestamp);
            }
        }
        self.unionfind.n_unions() - n_unions + function.clear_updates()
    }

    pub fn declare_function(&mut self, decl: &FunctionDecl, is_var: bool) -> Result<(), Error> {
        let function = Function::new(self, decl, is_var)?;
        let old = self.functions.insert(decl.name, function);
        if old.is_some() {
            panic!(
                "Typechecking should have caught function already bound: {}",
                decl.name
            );
        }

        Ok(())
    }

    pub fn declare_constructor(
        &mut self,
        variant: Variant,
        sort: impl Into<Symbol>,
    ) -> Result<(), Error> {
        let name = variant.name;
        let sort = sort.into();
        self.declare_function(
            &FunctionDecl {
                name,
                schema: Schema {
                    input: variant.types,
                    output: sort,
                },
                merge: None,
                merge_action: vec![],
                default: None,
                cost: variant.cost,
            },
            false,
        )?;
        // if let Some(ctors) = self.sorts.get_mut(&sort) {
        //     ctors.push(name);
        // }
        Ok(())
    }

    pub fn eval_lit(&self, lit: &Literal) -> Value {
        match lit {
            Literal::Int(i) => i.store(&self.proof_state.type_info.get_sort()).unwrap(),
            Literal::F64(f) => f.store(&self.proof_state.type_info.get_sort()).unwrap(),
            Literal::String(s) => s.store(&self.proof_state.type_info.get_sort()).unwrap(),
            Literal::Unit => ().store(&self.proof_state.type_info.get_sort()).unwrap(),
        }
    }

    pub fn print_function(&mut self, sym: Symbol, n: usize) -> Result<String, Error> {
        let f = self.functions.get(&sym).ok_or(TypeError::Unbound(sym))?;
        let schema = f.schema.clone();
        let nodes = f
            .nodes
            .iter()
            .take(n)
            .map(|(k, v)| (ValueVec::from(k), v.clone()))
            .collect::<Vec<_>>();

        let out_is_unit = f.schema.output.name() == UNIT_SYM.into();

        let mut buf = String::new();
        let s = &mut buf;
        for (ins, out) in nodes {
            write!(s, "({}", sym).unwrap();
            for (a, t) in ins.iter().copied().zip(&schema.input) {
                s.push(' ');
                let e = self.extract(a, t).1;
                write!(s, "{}", e).unwrap();
            }

            if out_is_unit {
                s.push(')');
            } else {
                let e = self.extract(out.value, &schema.output).1;
                write!(s, ") -> {}", e).unwrap();
            }
            s.push('\n');
            // write!(s, "{}(", self.decl.name)?;
            // for (i, arg) in args.iter().enumerate() {
            //     if i > 0 {
            //         write!(s, ", ")?;
            //     }
            //     write!(s, "{}", arg)?;
            // }
            // write!(s, ") = {}", value)?;
            // println!("{}", s);
        }

        Ok(buf)
    }

    pub fn print_size(&self, sym: Symbol) -> Result<String, Error> {
        let f = self.functions.get(&sym).ok_or(TypeError::Unbound(sym))?;
        Ok(format!("Function {} has size {}", sym, f.nodes.len()))
    }

    // returns whether the egraph was updated
    pub fn run_schedule(&mut self, sched: &NormSchedule) -> RunReport {
        log::info!("Running {}", sched);
        match sched {
            NormSchedule::Run(config) => self.run_rules(config),
            NormSchedule::Repeat(limit, sched) => {
                let mut report = RunReport::default();
                for _i in 0..*limit {
                    let rec = report.union(&self.run_schedule(sched));
                    report = report.union(&rec);
                    if !rec.updated {
                        break;
                    }
                }
                report
            }
            NormSchedule::Saturate(sched) => {
                let mut report = RunReport::default();
                loop {
                    let rec = self.run_schedule(sched);
                    report = report.union(&rec);
                    if !rec.updated {
                        break;
                    }
                }
                report
            }
            NormSchedule::Sequence(scheds) => {
                let mut report = RunReport::default();
                for sched in scheds {
                    report = report.union(&self.run_schedule(sched));
                }
                report
            }
        }
    }

    pub fn run_rules(&mut self, config: &NormRunConfig) -> RunReport {
        let NormRunConfig {
            ruleset,
            limit,
            until,
        } = config;
        let mut report: RunReport = Default::default();

        // we rebuild on every command so we are in a valid state at this point
        for i in 0..*limit {
            if let Some(facts) = until {
                if self.check_facts(facts).is_ok() {
                    log::info!(
                        "Breaking early at iteration {} because of facts:\n {}!",
                        i,
                        ListDisplay(facts, "\n")
                    );
                    break;
                }
            }

            let subreport = self.step_rules(i, *ruleset);
            report = report.union(&subreport);

            let rebuild_start = Instant::now();
            let updates = self.rebuild_nofail();
            log::debug!("database size: {}", self.num_tuples());
            log::debug!("Made {updates} updates (iteration {i})");
            report.rebuild_time += rebuild_start.elapsed();
            self.timestamp += 1;
            if !subreport.updated {
                log::info!("Breaking early at iteration {}!", i);
                break;
            }

            if self.num_tuples() > self.node_limit {
                log::warn!(
                    "Node limit reached at iteration {}, {} nodes. Stopping!",
                    i,
                    self.num_tuples()
                );
                break;
            }
        }

        // Report the worst offenders
        log::debug!("Slowest rules:\n{}", {
            let mut msg = String::new();
            let mut vec = self
                .rulesets
                .iter()
                .flat_map(|(_name, rules)| rules)
                .collect::<Vec<_>>();
            vec.sort_by_key(|(_, r)| r.search_time + r.apply_time);
            for (name, rule) in vec.iter().rev().take(5) {
                write!(
                    msg,
                    "{name}\n  Search: {}\n  Apply: {}\n",
                    rule.search_time.as_secs_f64(),
                    rule.apply_time.as_secs_f64()
                )
                .unwrap();
            }
            msg
        });

        // // TODO detect functions
        // for (name, r) in &self.functions {
        //     log::debug!("{name}:");
        //     for (args, val) in &r.nodes {
        //         log::debug!("  {args:?} = {val:?}");
        //     }
        // }
        report
    }

    fn step_rules(&mut self, iteration: usize, ruleset: Symbol) -> RunReport {
        let mut report = RunReport::default();

        let ban_length = 5;

        if !self.rulesets.contains_key(&ruleset) {
            panic!("run: No ruleset named '{ruleset}'");
        }
        let mut rules: HashMap<Symbol, Rule> =
            std::mem::take(self.rulesets.get_mut(&ruleset).unwrap());
        // TODO why did I have to copy the rules here for the first for loop?
        let copy_rules = rules.clone();
        let search_start = Instant::now();
        let mut searched = vec![];
        for (name, rule) in copy_rules.iter() {
            let mut all_values = vec![];
            if rule.banned_until <= iteration {
                let mut fuel = safe_shl(self.match_limit, rule.times_banned);
                let rule_search_start = Instant::now();
                self.run_query(&rule.query, rule.todo_timestamp, |values| {
                    assert_eq!(values.len(), rule.query.vars.len());
                    all_values.extend_from_slice(values);
                    if fuel > 0 {
                        fuel -= 1;
                        Ok(())
                    } else {
                        Err(())
                    }
                });
                let rule_search_time = rule_search_start.elapsed();
                log::trace!(
                    "Searched for {name} in {} ({} results)",
                    rule_search_time.as_secs_f64(),
                    all_values.len()
                );
                report.updated |= !all_values.is_empty();
                searched.push((name, all_values, rule_search_time));
            } else {
                report.updated = true;
            }
        }

        let search_elapsed = search_start.elapsed();
        report.search_time += search_elapsed;

        let apply_start = Instant::now();
        for (name, all_values, time) in searched {
            let rule = rules.get_mut(name).unwrap();
            rule.search_time += time;
            let num_vars = rule.query.vars.len();

            // the query doesn't require matches
            if num_vars != 0 {
                // backoff logic
                let len = all_values.len() / num_vars;
                let threshold = safe_shl(self.match_limit, rule.times_banned);
                if len > threshold {
                    let ban_length = safe_shl(ban_length, rule.times_banned);
                    rule.times_banned = rule.times_banned.saturating_add(1);
                    rule.banned_until = iteration + ban_length;
                    log::info!("Banning rule {name} for {ban_length} iterations, matched {len} > {threshold} times");
                    report.updated = true;
                    continue;
                }
            }

            rule.todo_timestamp = self.timestamp;
            let rule_apply_start = Instant::now();

            let stack = &mut vec![];
            // run one iteration when n == 0
            if num_vars == 0 {
                rule.matches += 1;
                // we can ignore results here
                stack.clear();
                let _ = self.run_actions(stack, &[], &rule.program, true);
            } else {
                for values in all_values.chunks(num_vars) {
                    rule.matches += 1;
                    // we can ignore results here
                    stack.clear();
                    let _ = self.run_actions(stack, values, &rule.program, true);
                }
            }

            rule.apply_time += rule_apply_start.elapsed();
        }
        self.rulesets.insert(ruleset, rules);
        let apply_elapsed = apply_start.elapsed();
        report.apply_time += apply_elapsed;
        report
    }

    fn add_rule_with_name(
        &mut self,
        name: String,
        rule: ast::Rule,
        ruleset: Symbol,
    ) -> Result<Symbol, Error> {
        let name = Symbol::from(name);
        let mut ctx = typecheck::Context::new(self);
        let (query0, action0) = ctx
            .typecheck_query(&rule.body, &rule.head)
            .map_err(Error::TypeErrors)?;
        let query = self.compile_gj_query(query0, &ctx.types);
        let program = self
            .compile_actions(&ctx.types, &action0)
            .map_err(Error::TypeErrors)?;
        // println!(
        //     "Compiled rule {rule:?}\n{subst:?}to {program:#?}",
        //     subst = &ctx.types
        // );
        let compiled_rule = Rule {
            query,
            matches: 0,
            times_banned: 0,
            banned_until: 0,
            todo_timestamp: 0,
            program,
            search_time: Duration::default(),
            apply_time: Duration::default(),
        };
        if let Some(rules) = self.rulesets.get_mut(&ruleset) {
            match rules.entry(name) {
                Entry::Occupied(_) => panic!("Rule '{name}' was already present"),
                Entry::Vacant(e) => e.insert(compiled_rule),
            };
        } else {
            panic!("No such ruleset {ruleset}");
        }
        Ok(name)
    }

    pub fn add_rule(&mut self, rule: ast::Rule, ruleset: Symbol) -> Result<Symbol, Error> {
        let name = format!("{}", rule);
        self.add_rule_with_name(name, rule, ruleset)
    }

    pub fn eval_actions(&mut self, actions: &[Action]) -> Result<(), Error> {
        let types = Default::default();
        let program = self
            .compile_actions(&types, actions)
            .map_err(Error::TypeErrors)?;
        let mut stack = vec![];
        self.run_actions(&mut stack, &[], &program, true)?;
        Ok(())
    }

    pub fn eval_expr(
        &mut self,
        expr: &Expr,
        expected_type: Option<ArcSort>,
        make_defaults: bool,
    ) -> Result<(ArcSort, Value), Error> {
        let types = Default::default();
        let (t, program) = self
            .compile_expr(&types, expr, expected_type)
            .map_err(Error::TypeErrors)?;
        let mut stack = vec![];
        self.run_actions(&mut stack, &[], &program, make_defaults)?;
        assert_eq!(stack.len(), 1);
        Ok((t, stack.pop().unwrap()))
    }

    fn add_ruleset(&mut self, name: Symbol) {
        match self.rulesets.entry(name) {
            Entry::Occupied(_) => panic!("Ruleset '{name}' was already present"),
            Entry::Vacant(e) => e.insert(Default::default()),
        };
    }

    pub fn set_option(&mut self, name: &str, value: Expr) {
        match name {
            "enable_proofs" => {
                panic!("enable_proofs must be set as the first line of the file");
            }
            "interactive_mode" => {
                if let Expr::Lit(Literal::Int(i)) = value {
                    self.interactive_mode = i != 0;
                } else {
                    panic!("interactive_mode must be an integer");
                }
            }
            "match_limit" => {
                if let Expr::Lit(Literal::Int(i)) = value {
                    self.match_limit = i as usize;
                } else {
                    panic!("match_limit must be an integer");
                }
            }
            "node_limit" => {
                if let Expr::Lit(Literal::Int(i)) = value {
                    self.node_limit = i as usize;
                } else {
                    panic!("node_limit must be an integer");
                }
            }
            _ => panic!("Unknown option '{}'", name),
        }
    }

    fn check_facts(&mut self, facts: &[NormFact]) -> Result<(), Error> {
        let mut ctx = typecheck::Context::new(self);
        let converted_facts = facts.iter().map(|f| f.to_fact()).collect::<Vec<Fact>>();
        let empty_actions = vec![];
        let (query0, _) = ctx
            .typecheck_query(&converted_facts, &empty_actions)
            .map_err(Error::TypeErrors)?;
        let query = self.compile_gj_query(query0, &ctx.types);

        let mut matched = false;
        // TODO what timestamp to use?
        self.run_query(&query, 0, |values| {
            assert_eq!(values.len(), query.vars.len());
            matched = true;
            Err(())
        });
        if !matched {
            // TODO add useful info here
            Err(Error::CheckError(facts.to_vec()))
        } else {
            Ok(())
        }
    }

    fn run_command(&mut self, command: NCommand, should_run: bool) -> Result<String, Error> {
        let pre_rebuild = Instant::now();
        self.extract_report = None;
        self.run_report = None;
        let rebuild_num = self.rebuild()?;
        if rebuild_num > 0 {
            log::info!(
                "Rebuild before command: {:10.6}s",
                pre_rebuild.elapsed().as_millis()
            );
        }
        let res = Ok(match command {
            NCommand::SetOption { name, value } => {
                let str = format!("Set option {} to {}", name, value);
                self.set_option(name.into(), value);
                str
            }
            // Sorts are already declared during typechecking
            NCommand::Sort(name, _presort_and_args) => format!("Declared sort {}.", name),
            NCommand::Function(fdecl) => {
                self.declare_function(&fdecl, false)?;
                format!("Declared function {}.", fdecl.name)
            }
            NCommand::AddRuleset(name) => {
                self.add_ruleset(name);
                format!("Declared ruleset {name}.")
            }
            NCommand::NormRule {
                ruleset,
                rule,
                name,
            } => {
                self.add_rule(rule.to_rule(), ruleset)?;
                format!("Declared rule {name}.")
            }
            NCommand::RunSchedule(sched) => {
                if should_run {
                    self.run_report = Some(self.run_schedule(&sched));
                    format!("Ran schedule {}.", sched)
                } else {
                    "Skipping schedule.".to_string()
                }
            }
            NCommand::Extract { var, variants } => {
                let expr = Expr::Var(var);
                if should_run {
                    // TODO typecheck
                    let report = self.extract_expr(expr, variants)?;
                    let mut msg = format!("Extracted with cost {}: {}", report.cost, report.expr);
                    if variants > 0 {
                        let line = "\n    ";
                        let v_exprs = ListDisplay(&report.variants, line);
                        write!(msg, "\nVariants of {}:{line}{v_exprs}", report.expr).unwrap();
                    }
                    self.extract_report = Some(report);
                    msg
                } else {
                    "Skipping extraction.".into()
                }
            }
            NCommand::Check(facts) => {
                if should_run {
                    self.check_facts(&facts)?;
                    "Checked.".into()
                } else {
                    "Skipping check.".into()
                }
            }
            NCommand::Simplify { var, config } => {
                if should_run {
                    let report = self.simplify(Expr::Var(var), &config)?;
                    let res = format!("Simplified with cost {} to {}", report.cost, report.expr);
                    self.extract_report = Some(report);
                    res
                } else {
                    "Skipping simplify.".into()
                }
            }
            NCommand::NormAction(action) => {
                if should_run {
                    match &action {
                        NormAction::Let(name, contents) => {
                            // define with high cost
                            self.define(*name, &contents.to_expr(), Some(HIGH_COST))?;
                        }
                        NormAction::LetVar(var1, var2) => {
                            self.define(*var1, &Expr::Var(*var2), Some(HIGH_COST))?;
                        }
                        NormAction::LetLit(var, lit) => {
                            self.define(*var, &Expr::Lit(lit.clone()), Some(HIGH_COST))?;
                        }
                        _ => {
                            self.eval_actions(std::slice::from_ref(&action.to_action()))?;
                        }
                    }
                    "".to_string()
                } else {
                    format!("Skipping running {action}.")
                }
            }
            NCommand::Push(n) => {
                (0..n).for_each(|_| self.push());
                format!("Pushed {n} levels.")
            }
            NCommand::Pop(n) => {
                for _ in 0..n {
                    self.pop()?;
                }
                format!("Popped {n} levels.")
            }
            NCommand::Print(f, n) => {
                let msg = self.print_function(f, n)?;
                println!("{}", msg);
                msg
            }
            NCommand::PrintSize(f) => {
                let msg = self.print_size(f)?;
                println!("{}", msg);
                msg
            }
            NCommand::Fail(c) => {
                if self.run_command(*c, should_run).is_ok() {
                    return Err(Error::ExpectFail);
                }
                "Command failed as expected.".into()
            }
            NCommand::Input { name, file } => {
                let func = self.functions.get_mut(&name).unwrap();
                let is_unit = func.schema.output.name().as_str() == "Unit";

                let mut filename = self.fact_directory.clone().unwrap_or_default();
                filename.push(file.as_str());

                // check that the function uses supported types
                for t in &func.schema.input {
                    match t.name().as_str() {
                        "i64" | "String" => {}
                        s => panic!("Unsupported type {} for input", s),
                    }
                }
                match func.schema.output.name().as_str() {
                    "i64" | "String" | "Unit" => {}
                    s => panic!("Unsupported type {} for input", s),
                }

                log::info!("Opening file '{:?}'...", filename);
                let mut f = File::open(filename).unwrap();
                let mut contents = String::new();
                f.read_to_string(&mut contents).unwrap();

                let mut actions: Vec<Action> = vec![];
                let mut str_buf: Vec<&str> = vec![];
                for line in contents.lines() {
                    str_buf.clear();
                    str_buf.extend(line.split('\t').map(|s| s.trim()));
                    if str_buf.is_empty() {
                        continue;
                    }

                    let parse = |s: &str| -> Expr {
                        if let Ok(i) = s.parse() {
                            Expr::Lit(Literal::Int(i))
                        } else {
                            Expr::Lit(Literal::String(s.into()))
                        }
                    };

                    let mut exprs: Vec<Expr> = str_buf.iter().map(|&s| parse(s)).collect();

                    actions.push(if is_unit {
                        Action::Expr(Expr::Call(name, exprs))
                    } else {
                        let out = exprs.pop().unwrap();
                        Action::Set(name, exprs, out)
                    });
                }
                self.eval_actions(&actions)?;
                format!("Read {} facts into {name} from '{file}'.", actions.len())
            }
            NCommand::Output { file, exprs } => {
                let mut filename = self.fact_directory.clone().unwrap_or_default();
                filename.push(file.as_str());
                // append to file
                let mut f = File::options()
                    .write(true)
                    .append(true)
                    .create(true)
                    .open(&filename)
                    .map_err(|e| Error::IoError(filename.clone(), e))?;

                for expr in exprs {
                    use std::io::Write;
                    let res = self.extract_expr(expr, 1)?;
                    writeln!(f, "{}", res.expr).map_err(|e| Error::IoError(filename.clone(), e))?;
                }

                format!("Output to '{filename:?}'.")
            }
        });

        res
    }

    pub fn clear(&mut self) {
        for f in self.functions.values_mut() {
            f.clear();
        }
    }

    fn simplify(&mut self, expr: Expr, config: &NormRunConfig) -> Result<ExtractReport, Error> {
        self.push();
        let (t, value) = self.eval_expr(&expr, None, true).unwrap();
        self.run_report = Some(self.run_rules(config));
        let (cost, expr) = self.extract(value, &t);
        self.pop().unwrap();
        Ok(ExtractReport {
            cost,
            expr,
            variants: vec![],
        })
    }
    // Extract an expression from the current state, returning the cost, the extracted expression and some number
    // of other variants, if variants is not zero.
    pub fn extract_expr(&mut self, e: Expr, variants: usize) -> Result<ExtractReport, Error> {
        let (t, value) = self.eval_expr(&e, None, true)?;
        let (cost, expr) = self.extract(value, &t);
        let exprs = match variants {
            0 => vec![],
            1 => vec![expr.clone()],
            _ => self.extract_variants(value, variants),
        };
        Ok(ExtractReport {
            cost,
            expr,
            variants: exprs,
        })
    }

    pub fn declare_const(&mut self, name: Symbol, sort: &ArcSort) -> Result<(), Error> {
        assert!(sort.is_eq_sort());
        self.declare_function(
            &FunctionDecl {
                name,
                schema: Schema {
                    input: vec![],
                    output: sort.name(),
                },
                default: None,
                merge: None,
                merge_action: vec![],
                cost: None,
            },
            true,
        )?;
        let f = self.functions.get_mut(&name).unwrap();
        let id = self.unionfind.make_set();
        let value = Value::from_id(sort.name(), id);
        f.insert(&[], value, self.timestamp);
        Ok(())
    }
    pub fn define(
        &mut self,
        name: Symbol,
        expr: &Expr,
        cost: Option<usize>,
    ) -> Result<ArcSort, Error> {
        let (sort, value) = self.eval_expr(expr, None, true)?;
        self.declare_function(
            &FunctionDecl {
                name,
                schema: Schema {
                    input: vec![],
                    output: value.tag,
                },
                default: None,
                merge: None,
                merge_action: vec![],
                cost,
            },
            true,
        )?;
        let f = self.functions.get_mut(&name).unwrap();
        f.insert(&[], value, self.timestamp);
        Ok(sort)
    }

    // process the commands but don't run them
    pub fn process_commands(
        &mut self,
        mut program: Vec<Command>,
    ) -> Result<Vec<NormCommand>, Error> {
        let mut result = vec![];
        if let Some(Command::SetOption {
            name,
            value: Expr::Lit(Literal::Int(1)),
        }) = program.first()
        {
            if name == &"enable_proofs".into() {
                program = program.split_off(1);
                for step in self.proof_state.proof_header() {
                    result.extend(self.process_command(step)?);
                }
                self.proofs_enabled = true;
            }
        }

        for command in program {
            match command {
                Command::Push(num) => {
                    for _ in 0..num {
                        self.push();
                    }
                }
                Command::Pop(num) => {
                    for _ in 0..num {
                        self.pop()
                            .expect("Failed to desugar, popped too many times");
                    }
                }
                _ => {}
            }
            result.extend(self.process_command(command)?);
        }
        Ok(result)
    }

    pub fn set_underscores_for_desugaring(&mut self, underscores: usize) {
        self.proof_state.desugar.number_underscores = underscores;
    }

    fn process_command(&mut self, command: Command) -> Result<Vec<NormCommand>, Error> {
        let program_desugared = self.proof_state.desugar.desugar_program(
            vec![command],
            self.test_proofs,
            self.seminaive,
        )?;

        let type_info_before = self.proof_state.type_info.clone();
        self.proof_state
            .type_info
            .typecheck_program(&program_desugared)?;

        let program = if self.proofs_enabled {
            // proofs require type info, so
            // we need to pass in the desugar
            let proofs = self.proof_state.add_proofs(program_desugared);

            let final_desugared =
                self.proof_state
                    .desugar
                    .desugar_program(proofs, false, self.seminaive)?;

            // revert back to the type info before
            // proofs were added, typecheck again
            self.proof_state.type_info = type_info_before;
            self.proof_state
                .type_info
                .typecheck_program(&final_desugared)?;
            final_desugared
        } else {
            program_desugared
        };

        Ok(program)
    }

    fn enable_proofs(&mut self) {
        let proofs_already_enabled = self.proofs_enabled;
        self.proofs_enabled = true;
        if !proofs_already_enabled && self.proofs_enabled {
            self.proofs_enabled = false;
            self.run_program(self.proof_state.proof_header()).unwrap();
            self.proofs_enabled = true;
        }
    }

    pub fn run_program(&mut self, mut program: Vec<Command>) -> Result<Vec<String>, Error> {
        let mut msgs = vec![];
        let should_run = true;

        if let Some(Command::SetOption {
            name,
            value: Expr::Lit(Literal::Int(1)),
        }) = program.first()
        {
            if name == &"enable_proofs".into() {
                self.enable_proofs();
                program = program.split_off(1);
            }
        }

        for command in program {
            // Important to process each command individually
            // because push and pop create new scopes
            for processed in self.process_command(command)? {
                let msg = self.run_command(processed.command, should_run)?;
                if !msg.is_empty() {
                    log::info!("{}", msg);
                }
                msgs.push(msg);
            }
        }
        log::logger().flush();

        // remove consecutive empty lines
        msgs.dedup_by(|a, b| a.is_empty() && b.is_empty());
        Ok(msgs)
    }

    // this is bad because we shouldn't inspect values like this, we should use type information
    #[cfg(debug_assertions)]
    fn bad_find_value(&self, value: Value) -> Value {
        if let Some((tag, id)) = self.value_to_id(value) {
            Value::from_id(tag, self.find(id))
        } else {
            value
        }
    }

    pub fn parse_program(&self, input: &str) -> Result<Vec<Command>, Error> {
        self.proof_state.parse_program(input)
    }

    pub fn parse_and_run_program(&mut self, input: &str) -> Result<Vec<String>, Error> {
        let parsed = self.proof_state.parse_program(input)?;
        self.run_program(parsed)
    }

    pub fn num_tuples(&self) -> usize {
        self.functions.values().map(|f| f.nodes.len()).sum()
    }

    pub(crate) fn get_sort(&self, value: &Value) -> Option<&ArcSort> {
        self.proof_state.type_info.sorts.get(&value.tag)
    }

    pub fn add_arcsort(&mut self, arcsort: ArcSort) -> Result<(), TypeError> {
        self.proof_state.type_info.add_arcsort(arcsort)
    }

<<<<<<< HEAD
    /// Gets the last extract report and returns it, if the last command saved it.
=======

    // Gets the last extract report and returns it, if the last command saved it.
>>>>>>> 02cc7513
    pub fn get_extract_report(&self) -> &Option<ExtractReport> {
        &self.extract_report
    }

    /// Gets the last run report and returns it, if the last command saved it.
    pub fn get_run_report(&self) -> &Option<RunReport> {
        &self.run_report
    }

    /// Exports the egraph as a Graphviz dot string
    pub fn to_graphviz_string(&self) -> String {
        to_graphviz(&graph_from_egraph(self))
            .print(&mut graphviz_rust::printer::PrinterContext::default())
    }

    /// Saves the egraph as a DOT file at the given path
    pub fn save_graph_as_dot<P: AsRef<Path>>(&self, path: P) -> Result<(), Error> {
        let dot = self.to_graphviz_string();
        let mut file =
            File::create(&path).map_err(|e| Error::IoError(path.as_ref().to_path_buf(), e))?;
        std::io::Write::write_all(&mut file, dot.as_bytes())
            .map_err(|e| Error::IoError(path.as_ref().to_path_buf(), e))?;
        Ok(())
    }

    /// Saves the egraph as an SVG file at the given path
    pub fn save_graph_as_svg<P: AsRef<Path>>(&self, path: P) -> Result<(), Error> {
        let dot = self.to_graphviz_string();
        graphviz_rust::exec_dot(
            dot,
            vec![
                graphviz_rust::cmd::Format::Svg.into(),
                graphviz_rust::cmd::CommandArg::Output(path.as_ref().to_str().unwrap().to_string()),
            ],
        )
        .map_err(|e| Error::IoError(path.as_ref().to_path_buf(), e))?;
        Ok(())
    }
}

#[derive(Debug, Error)]
pub enum Error {
    #[error(transparent)]
    ParseError(#[from] lalrpop_util::ParseError<usize, String, String>),
    #[error(transparent)]
    NotFoundError(#[from] NotFoundError),
    #[error(transparent)]
    TypeError(#[from] TypeError),
    #[error("Errors:\n{}", ListDisplay(.0, "\n"))]
    TypeErrors(Vec<TypeError>),
    #[error("Check failed: \n{}", ListDisplay(.0, "\n"))]
    CheckError(Vec<NormFact>),
    #[error("Evaluating primitive {0:?} failed. ({0:?} {:?})", ListDebug(.1, " "))]
    PrimitiveError(Primitive, Vec<Value>),
    #[error("Illegal merge attempted for function {0}, {1:?} != {2:?}")]
    MergeError(Symbol, Value, Value),
    #[error("Tried to pop too much")]
    Pop,
    #[error("Command should have failed.")]
    ExpectFail,
    #[error("IO error: {0}: {1}")]
    IoError(PathBuf, std::io::Error),
}

fn safe_shl(a: usize, b: usize) -> usize {
    a.checked_shl(b.try_into().unwrap()).unwrap_or(usize::MAX)
}<|MERGE_RESOLUTION|>--- conflicted
+++ resolved
@@ -1240,12 +1240,7 @@
         self.proof_state.type_info.add_arcsort(arcsort)
     }
 
-<<<<<<< HEAD
     /// Gets the last extract report and returns it, if the last command saved it.
-=======
-
-    // Gets the last extract report and returns it, if the last command saved it.
->>>>>>> 02cc7513
     pub fn get_extract_report(&self) -> &Option<ExtractReport> {
         &self.extract_report
     }
