--- conflicted
+++ resolved
@@ -1050,7 +1050,6 @@
         })
     }
 
-<<<<<<< HEAD
     pub fn clear(&mut self) {
         for f in self.functions.values_mut() {
             f.nodes.clear();
@@ -1071,8 +1070,6 @@
         Ok((cost, expr, exprs))
     }
 
-=======
->>>>>>> 9a45bdee
     pub fn define(
         &mut self,
         name: Symbol,
