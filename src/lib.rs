--- conflicted
+++ resolved
@@ -70,8 +70,9 @@
 #[derive(Debug, Clone)]
 pub struct ExtractReport {
     pub cost: usize,
-    pub expr: Expr,
-    pub variants: Vec<Expr>,
+    pub expr: Term,
+    pub variants: Vec<Term>,
+    pub termdag: TermDag,
 }
 
 impl RunReport {
@@ -125,13 +126,6 @@
     fn from(p: T) -> Self {
         Self(Arc::new(p))
     }
-}
-
-pub struct ExtractionResult {
-    cost: usize,
-    expr: Term,
-    variants: Vec<Term>,
-    termdag: TermDag,
 }
 
 pub struct SimplePrimitive {
@@ -859,7 +853,6 @@
                 let expr = Expr::Var(var);
                 if should_run {
                     // TODO typecheck
-<<<<<<< HEAD
                     let extract_result = self.extract_expr(expr.clone(), variants)?;
                     let mut msg = format!(
                         "Extracted with cost {}: {}",
@@ -875,16 +868,8 @@
                             .collect::<Vec<_>>();
                         let v_exprs = ListDisplay(&strings, line);
                         write!(msg, "\nVariants of {expr}:{line}{v_exprs}").unwrap();
-=======
-                    let report = self.extract_expr(expr, variants)?;
-                    let mut msg = format!("Extracted with cost {}: {}", report.cost, report.expr);
-                    if variants > 0 {
-                        let line = "\n    ";
-                        let v_exprs = ListDisplay(&report.variants, line);
-                        write!(msg, "\nVariants of {}:{line}{v_exprs}", report.expr).unwrap();
->>>>>>> b3587294
                     }
-                    self.extract_report = Some(report);
+                    self.extract_report = Some(extract_result);
                     msg
                 } else {
                     "Skipping extraction.".into()
@@ -904,18 +889,14 @@
             }
             NCommand::Simplify { var, config } => {
                 if should_run {
-<<<<<<< HEAD
-                    let (cost, term, termdag) = self.simplify(Expr::Var(var), &config)?;
-                    format!(
-                        "Simplified with cost {cost} to {}",
-                        termdag.to_string(&term)
-                    )
-=======
                     let report = self.simplify(Expr::Var(var), &config)?;
-                    let res = format!("Simplified with cost {} to {}", report.cost, report.expr);
+                    let res = format!(
+                        "Simplified with cost {} to {}",
+                        report.cost,
+                        report.termdag.to_string(&report.expr)
+                    );
                     self.extract_report = Some(report);
                     res
->>>>>>> b3587294
                 } else {
                     "Skipping simplify.".into()
                 }
@@ -1034,18 +1015,9 @@
 
                 for expr in exprs {
                     use std::io::Write;
-<<<<<<< HEAD
-                    let extract_result = self.extract_expr(expr, 1)?;
-                    writeln!(
-                        f,
-                        "{}",
-                        extract_result.termdag.to_string(&extract_result.expr)
-                    )
-                    .map_err(|e| Error::IoError(filename.clone(), e))?;
-=======
                     let res = self.extract_expr(expr, 1)?;
-                    writeln!(f, "{}", res.expr).map_err(|e| Error::IoError(filename.clone(), e))?;
->>>>>>> b3587294
+                    writeln!(f, "{}", res.termdag.to_string(&res.expr))
+                        .map_err(|e| Error::IoError(filename.clone(), e))?;
                 }
 
                 format!("Output to '{filename:?}'.")
@@ -1059,44 +1031,23 @@
         }
     }
 
-<<<<<<< HEAD
-    fn simplify(
-        &mut self,
-        expr: Expr,
-        config: &NormRunConfig,
-    ) -> Result<(usize, Term, TermDag), Error> {
-        self.push();
-        let (_t, value) = self.eval_expr(&expr, None, true).unwrap();
-        self.run_rules(config);
-        let mut termdag = TermDag::default();
-        let (cost, expr) = self.extract(value, &mut termdag);
-        self.pop().unwrap();
-        Ok((cost, expr, termdag))
-    }
-    // Extract an expression from the current state, returning the cost, the extracted expression and some number
-    // of other variants, if variants is not zero.
-    pub fn extract_expr(
-        &mut self,
-        e: Expr,
-        num_variants: usize,
-    ) -> Result<ExtractionResult, Error> {
-=======
     fn simplify(&mut self, expr: Expr, config: &NormRunConfig) -> Result<ExtractReport, Error> {
         self.push();
         let (_t, value) = self.eval_expr(&expr, None, true).unwrap();
         self.run_report = Some(self.run_rules(config));
-        let (cost, expr) = self.extract(value);
+        let mut termdag = TermDag::default();
+        let (cost, expr) = self.extract(value, &mut termdag);
         self.pop().unwrap();
         Ok(ExtractReport {
             cost,
             expr,
             variants: vec![],
+            termdag,
         })
     }
     // Extract an expression from the current state, returning the cost, the extracted expression and some number
     // of other variants, if variants is not zero.
-    pub fn extract_expr(&mut self, e: Expr, variants: usize) -> Result<ExtractReport, Error> {
->>>>>>> b3587294
+    pub fn extract_expr(&mut self, e: Expr, num_variants: usize) -> Result<ExtractReport, Error> {
         let (_t, value) = self.eval_expr(&e, None, true)?;
         let mut termdag = TermDag::default();
         let (cost, expr) = self.extract(value, &mut termdag);
@@ -1105,18 +1056,11 @@
             1 => vec![expr.clone()],
             _ => self.extract_variants(value, num_variants, &mut termdag),
         };
-<<<<<<< HEAD
-        Ok(ExtractionResult {
+        Ok(ExtractReport {
             cost,
             expr,
             variants,
             termdag,
-=======
-        Ok(ExtractReport {
-            cost,
-            expr,
-            variants: exprs,
->>>>>>> b3587294
         })
     }
 
