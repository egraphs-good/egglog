pub mod ast;
mod extract;
mod function;
mod gj;
pub mod graph;
mod proofs;
pub mod sort;
mod typecheck;
mod typechecking;
mod unionfind;
pub mod util;
mod value;

use crate::graph::from_egraph::graph_from_egraph;
use graph::to_graphviz::to_graphviz;
use graphviz_rust::printer::DotPrinter;
use hashbrown::hash_map::Entry;
use index::ColumnIndex;
use instant::{Duration, Instant};
use sort::*;
use thiserror::Error;

use proofs::ProofState;

use symbolic_expressions::Sexp;

use ast::*;
pub use typechecking::{TypeInfo, UNIT_SYM};

use std::fmt::{Formatter, Write};
use std::fs::File;
use std::hash::Hash;
use std::io::Read;
use std::iter::once;
use std::mem;
use std::ops::{Deref, Range};
use std::path::{Path, PathBuf};
use std::rc::Rc;
use std::{fmt::Debug, sync::Arc};
use typecheck::Program;

pub type ArcSort = Arc<dyn Sort>;

pub use value::*;

use function::*;
use gj::*;
use unionfind::*;
use util::*;

use crate::typechecking::TypeError;

pub type Subst = IndexMap<Symbol, Value>;

pub trait PrimitiveLike {
    fn name(&self) -> Symbol;
    fn accept(&self, types: &[ArcSort]) -> Option<ArcSort>;
    fn apply(&self, values: &[Value]) -> Option<Value>;
}

#[derive(Debug, Clone, Default)]
pub struct RunReport {
    pub updated: bool,
    pub search_time: Duration,
    pub apply_time: Duration,
    pub rebuild_time: Duration,
}

#[derive(Debug, Clone)]
pub struct ExtractReport {
    pub cost: usize,
    pub expr: Expr,
    pub variants: Vec<Expr>,
}

impl RunReport {
    pub fn union(&self, other: &Self) -> Self {
        Self {
            updated: self.updated || other.updated,
            search_time: self.search_time + other.search_time,
            apply_time: self.apply_time + other.apply_time,
            rebuild_time: self.rebuild_time + other.rebuild_time,
        }
    }
}

pub const HIGH_COST: usize = i64::MAX as usize;

#[derive(Clone)]
pub struct Primitive(Arc<dyn PrimitiveLike>);

impl Deref for Primitive {
    type Target = dyn PrimitiveLike;
    fn deref(&self) -> &Self::Target {
        &*self.0
    }
}

impl Hash for Primitive {
    fn hash<H: std::hash::Hasher>(&self, state: &mut H) {
        Arc::as_ptr(&self.0).hash(state);
    }
}

impl Eq for Primitive {}
impl PartialEq for Primitive {
    fn eq(&self, other: &Self) -> bool {
        // this is a bit of a hack, but clippy says we don't want to compare the
        // vtables, just the data pointers
        std::ptr::eq(
            Arc::as_ptr(&self.0) as *const u8,
            Arc::as_ptr(&other.0) as *const u8,
        )
    }
}

impl Debug for Primitive {
    fn fmt(&self, f: &mut std::fmt::Formatter<'_>) -> std::fmt::Result {
        write!(f, "Prim({})", self.0.name())
    }
}

impl<T: PrimitiveLike + 'static> From<T> for Primitive {
    fn from(p: T) -> Self {
        Self(Arc::new(p))
    }
}

pub struct SimplePrimitive {
    name: Symbol,
    input: Vec<ArcSort>,
    output: ArcSort,
    f: fn(&[Value]) -> Option<Value>,
}

impl PrimitiveLike for SimplePrimitive {
    fn name(&self) -> Symbol {
        self.name
    }
    fn accept(&self, types: &[ArcSort]) -> Option<ArcSort> {
        if self.input.len() != types.len() {
            return None;
        }
        // TODO can we use a better notion of equality than just names?
        self.input
            .iter()
            .zip(types)
            .all(|(a, b)| a.name() == b.name())
            .then(|| self.output.clone())
    }
    fn apply(&self, values: &[Value]) -> Option<Value> {
        (self.f)(values)
    }
}

#[derive(Clone)]
pub struct EGraph {
    egraphs: Vec<Self>,
    unionfind: UnionFind,
    pub(crate) proof_state: ProofState,
    functions: HashMap<Symbol, Function>,
    rulesets: HashMap<Symbol, HashMap<Symbol, Rule>>,
    proofs_enabled: bool,
    interactive_mode: bool,
    timestamp: u32,
    pub test_proofs: bool,
    pub match_limit: usize,
    pub node_limit: usize,
    pub fact_directory: Option<PathBuf>,
    pub seminaive: bool,
    extract_report: Option<ExtractReport>,
    run_report: Option<RunReport>,
}

#[derive(Clone, Debug)]
struct Rule {
    query: CompiledQuery,
    program: Program,
    matches: usize,
    times_banned: usize,
    banned_until: usize,
    todo_timestamp: u32,
    search_time: Duration,
    apply_time: Duration,
}

impl Default for EGraph {
    fn default() -> Self {
        let mut egraph = Self {
            egraphs: vec![],
            unionfind: Default::default(),
            functions: Default::default(),
            rulesets: Default::default(),
            proof_state: ProofState::default(),
            match_limit: usize::MAX,
            node_limit: usize::MAX,
            timestamp: 0,
            proofs_enabled: false,
            interactive_mode: false,
            test_proofs: false,
            fact_directory: None,
            seminaive: true,
            extract_report: None,
            run_report: None,
        };
        egraph.rulesets.insert("".into(), Default::default());
        egraph
    }
}

#[derive(Debug, Error)]
#[error("Not found: {0}")]
pub struct NotFoundError(Expr);

impl EGraph {
    pub fn is_interactive_mode(&self) -> bool {
        self.interactive_mode
    }

    pub fn push(&mut self) {
        self.egraphs.push(self.clone());
    }

    pub fn pop(&mut self) -> Result<(), Error> {
        match self.egraphs.pop() {
            Some(e) => {
                *self = e;
                Ok(())
            }
            None => Err(Error::Pop),
        }
    }

    pub fn union(&mut self, id1: Id, id2: Id, sort: Symbol) -> Id {
        self.unionfind.union(id1, id2, sort)
    }

    #[track_caller]
    fn debug_assert_invariants(&self) {
        #[cfg(debug_assertions)]
        for (name, function) in self.functions.iter() {
            function.nodes.assert_sorted();
            for (i, inputs, output) in function.nodes.iter_range(0..function.nodes.len()) {
                for input in inputs {
                    assert_eq!(
                        input,
                        &self.bad_find_value(*input),
                        "[{i}] {name}({inputs:?}) = {output:?}\n{:?}",
                        function.schema,
                    )
                }
                assert_eq!(
                    output.value,
                    self.bad_find_value(output.value),
                    "[{i}] {name}({inputs:?}) = {output:?}\n{:?}",
                    function.schema,
                )
            }
            for ix in &function.indexes {
                for (_, offs) in ix.iter() {
                    for off in offs {
                        assert!(
                            (*off as usize) < function.nodes.len(),
                            "index contains offset {off:?}, which is out of range for function {name}"
                        );
                    }
                }
            }
            for (rix, sort) in function.rebuild_indexes.iter().zip(
                function
                    .schema
                    .input
                    .iter()
                    .chain(once(&function.schema.output)),
            ) {
                assert!(sort.is_eq_container_sort() == rix.is_some());
                if sort.is_eq_container_sort() {
                    let rix = rix.as_ref().unwrap();
                    for ix in rix.iter() {
                        for (_, offs) in ix.iter() {
                            for off in offs {
                                assert!(
                                (*off as usize) < function.nodes.len(),
                                "index contains offset {off:?}, which is out of range for function {name}"
                            );
                            }
                        }
                    }
                }
            }
        }
    }

    pub fn find(&self, id: Id) -> Id {
        self.unionfind.find(id)
    }

    pub fn rebuild_nofail(&mut self) -> usize {
        match self.rebuild() {
            Ok(updates) => updates,
            Err(e) => {
                panic!("Unsoundness detected during rebuild. Exiting: {e}")
            }
        }
    }

    pub fn rebuild(&mut self) -> Result<usize, Error> {
        self.unionfind.clear_recent_ids();
        let mut updates = 0;
        loop {
            let new = self.rebuild_one()?;
            log::debug!("{new} rebuilds?");
            self.unionfind.clear_recent_ids();
            updates += new;
            if new == 0 {
                break;
            }
        }
        self.debug_assert_invariants();
        Ok(updates)
    }

    fn rebuild_one(&mut self) -> Result<usize, Error> {
        let mut new_unions = 0;
        let mut deferred_merges = Vec::new();
        for function in self.functions.values_mut() {
            let (unions, merges) = function.rebuild(&mut self.unionfind, self.timestamp)?;
            if !merges.is_empty() {
                deferred_merges.push((function.decl.name, merges));
            }
            new_unions += unions;
        }
        for (func, merges) in deferred_merges {
            new_unions += self.apply_merges(func, &merges);
        }
        Ok(new_unions)
    }

    fn apply_merges(&mut self, func: Symbol, merges: &[DeferredMerge]) -> usize {
        let mut stack = Vec::new();
        let mut function = self.functions.get_mut(&func).unwrap();
        let n_unions = self.unionfind.n_unions();
        let merge_prog = match &function.merge.merge_vals {
            MergeFn::Expr(e) => Some(e.clone()),
            MergeFn::AssertEq | MergeFn::Union => None,
        };

        for (inputs, old, new) in merges {
            if let Some(prog) = function.merge.on_merge.clone() {
                self.run_actions(&mut stack, &[*old, *new], &prog, true)
                    .unwrap();
                function = self.functions.get_mut(&func).unwrap();
                stack.clear();
            }
            if let Some(prog) = &merge_prog {
                // TODO: error handling?
                self.run_actions(&mut stack, &[*old, *new], prog, true)
                    .unwrap();
                let merged = stack.pop().expect("merges should produce a value");
                stack.clear();
                function = self.functions.get_mut(&func).unwrap();
                function.insert(inputs, merged, self.timestamp);
            }
        }
        self.unionfind.n_unions() - n_unions + function.clear_updates()
    }

    pub fn declare_function(&mut self, decl: &FunctionDecl, is_var: bool) -> Result<(), Error> {
        let function = Function::new(self, decl, is_var)?;
        let old = self.functions.insert(decl.name, function);
        if old.is_some() {
            panic!(
                "Typechecking should have caught function already bound: {}",
                decl.name
            );
        }

        Ok(())
    }

    pub fn declare_constructor(
        &mut self,
        variant: Variant,
        sort: impl Into<Symbol>,
    ) -> Result<(), Error> {
        let name = variant.name;
        let sort = sort.into();
        self.declare_function(
            &FunctionDecl {
                name,
                schema: Schema {
                    input: variant.types,
                    output: sort,
                },
                merge: None,
                merge_action: vec![],
                default: None,
                cost: variant.cost,
            },
            false,
        )?;
        // if let Some(ctors) = self.sorts.get_mut(&sort) {
        //     ctors.push(name);
        // }
        Ok(())
    }

    pub fn eval_lit(&self, lit: &Literal) -> Value {
        match lit {
            Literal::Int(i) => i.store(&self.proof_state.type_info.get_sort()).unwrap(),
            Literal::F64(f) => f.store(&self.proof_state.type_info.get_sort()).unwrap(),
            Literal::String(s) => s.store(&self.proof_state.type_info.get_sort()).unwrap(),
            Literal::Unit => ().store(&self.proof_state.type_info.get_sort()).unwrap(),
        }
    }

    pub fn print_function(&mut self, sym: Symbol, n: usize) -> Result<String, Error> {
        let f = self.functions.get(&sym).ok_or(TypeError::Unbound(sym))?;
        let schema = f.schema.clone();
        let nodes = f
            .nodes
            .iter()
            .take(n)
            .map(|(k, v)| (ValueVec::from(k), v.clone()))
            .collect::<Vec<_>>();

        let out_is_unit = f.schema.output.name() == UNIT_SYM.into();

        let mut buf = String::new();
        let s = &mut buf;
        for (ins, out) in nodes {
            write!(s, "({}", sym).unwrap();
            for (a, t) in ins.iter().copied().zip(&schema.input) {
                s.push(' ');
                let e = self.extract(a, t).1;
                write!(s, "{}", e).unwrap();
            }

            if out_is_unit {
                s.push(')');
            } else {
                let e = self.extract(out.value, &schema.output).1;
                write!(s, ") -> {}", e).unwrap();
            }
            s.push('\n');
            // write!(s, "{}(", self.decl.name)?;
            // for (i, arg) in args.iter().enumerate() {
            //     if i > 0 {
            //         write!(s, ", ")?;
            //     }
            //     write!(s, "{}", arg)?;
            // }
            // write!(s, ") = {}", value)?;
            // println!("{}", s);
        }

        Ok(buf)
    }

    pub fn print_size(&self, sym: Symbol) -> Result<String, Error> {
        let f = self.functions.get(&sym).ok_or(TypeError::Unbound(sym))?;
        Ok(format!("Function {} has size {}", sym, f.nodes.len()))
    }

    // returns whether the egraph was updated
    pub fn run_schedule(&mut self, sched: &NormSchedule) -> RunReport {
        log::info!("Running {}", sched);
        match sched {
            NormSchedule::Run(config) => self.run_rules(config),
            NormSchedule::Repeat(limit, sched) => {
                let mut report = RunReport::default();
                for _i in 0..*limit {
                    let rec = report.union(&self.run_schedule(sched));
                    report = report.union(&rec);
                    if !rec.updated {
                        break;
                    }
                }
                report
            }
            NormSchedule::Saturate(sched) => {
                let mut report = RunReport::default();
                loop {
                    let rec = self.run_schedule(sched);
                    report = report.union(&rec);
                    if !rec.updated {
                        break;
                    }
                }
                report
            }
            NormSchedule::Sequence(scheds) => {
                let mut report = RunReport::default();
                for sched in scheds {
                    report = report.union(&self.run_schedule(sched));
                }
                report
            }
        }
    }

    pub fn run_rules(&mut self, config: &NormRunConfig) -> RunReport {
        let NormRunConfig {
            ruleset,
            limit,
            until,
        } = config;
        let mut report: RunReport = Default::default();

        // we rebuild on every command so we are in a valid state at this point
        for i in 0..*limit {
            if let Some(facts) = until {
                if self.check_facts(facts).is_ok() {
                    log::info!(
                        "Breaking early at iteration {} because of facts:\n {}!",
                        i,
                        ListDisplay(facts, "\n")
                    );
                    break;
                }
            }

            let subreport = self.step_rules(i, *ruleset);
            report = report.union(&subreport);

            let rebuild_start = Instant::now();
            let updates = self.rebuild_nofail();
            log::debug!("database size: {}", self.num_tuples());
            log::debug!("Made {updates} updates (iteration {i})");
            report.rebuild_time += rebuild_start.elapsed();
            self.timestamp += 1;
            if !subreport.updated {
                log::info!("Breaking early at iteration {}!", i);
                break;
            }

            if self.num_tuples() > self.node_limit {
                log::warn!(
                    "Node limit reached at iteration {}, {} nodes. Stopping!",
                    i,
                    self.num_tuples()
                );
                break;
            }
        }

        // Report the worst offenders
        log::debug!("Slowest rules:\n{}", {
            let mut msg = String::new();
            let mut vec = self
                .rulesets
                .iter()
                .flat_map(|(_name, rules)| rules)
                .collect::<Vec<_>>();
            vec.sort_by_key(|(_, r)| r.search_time + r.apply_time);
            for (name, rule) in vec.iter().rev().take(5) {
                write!(
                    msg,
                    "{name}\n  Search: {}\n  Apply: {}\n",
                    rule.search_time.as_secs_f64(),
                    rule.apply_time.as_secs_f64()
                )
                .unwrap();
            }
            msg
        });

        // // TODO detect functions
        // for (name, r) in &self.functions {
        //     log::debug!("{name}:");
        //     for (args, val) in &r.nodes {
        //         log::debug!("  {args:?} = {val:?}");
        //     }
        // }
        report
    }

    fn step_rules(&mut self, iteration: usize, ruleset: Symbol) -> RunReport {
        let mut report = RunReport::default();

        let ban_length = 5;

        if !self.rulesets.contains_key(&ruleset) {
            panic!("run: No ruleset named '{ruleset}'");
        }
        let mut rules: HashMap<Symbol, Rule> =
            std::mem::take(self.rulesets.get_mut(&ruleset).unwrap());
        // TODO why did I have to copy the rules here for the first for loop?
        let copy_rules = rules.clone();
        let search_start = Instant::now();
        let mut searched = vec![];
        for (name, rule) in copy_rules.iter() {
            let mut all_values = vec![];
            if rule.banned_until <= iteration {
                let mut fuel = safe_shl(self.match_limit, rule.times_banned);
                let rule_search_start = Instant::now();
                self.run_query(&rule.query, rule.todo_timestamp, |values| {
                    assert_eq!(values.len(), rule.query.vars.len());
                    all_values.extend_from_slice(values);
                    if fuel > 0 {
                        fuel -= 1;
                        Ok(())
                    } else {
                        Err(())
                    }
                });
                let rule_search_time = rule_search_start.elapsed();
                log::trace!(
                    "Searched for {name} in {} ({} results)",
                    rule_search_time.as_secs_f64(),
                    all_values.len()
                );
                report.updated |= !all_values.is_empty();
                searched.push((name, all_values, rule_search_time));
            } else {
                report.updated = true;
            }
        }

        let search_elapsed = search_start.elapsed();
        report.search_time += search_elapsed;

        let apply_start = Instant::now();
        for (name, all_values, time) in searched {
            let rule = rules.get_mut(name).unwrap();
            rule.search_time += time;
            let num_vars = rule.query.vars.len();

            // the query doesn't require matches
            if num_vars != 0 {
                // backoff logic
                let len = all_values.len() / num_vars;
                let threshold = safe_shl(self.match_limit, rule.times_banned);
                if len > threshold {
                    let ban_length = safe_shl(ban_length, rule.times_banned);
                    rule.times_banned = rule.times_banned.saturating_add(1);
                    rule.banned_until = iteration + ban_length;
                    log::info!("Banning rule {name} for {ban_length} iterations, matched {len} > {threshold} times");
                    report.updated = true;
                    continue;
                }
            }

            rule.todo_timestamp = self.timestamp;
            let rule_apply_start = Instant::now();

            let stack = &mut vec![];
            // run one iteration when n == 0
            if num_vars == 0 {
                rule.matches += 1;
                // we can ignore results here
                stack.clear();
                let _ = self.run_actions(stack, &[], &rule.program, true);
            } else {
                for values in all_values.chunks(num_vars) {
                    rule.matches += 1;
                    // we can ignore results here
                    stack.clear();
                    let _ = self.run_actions(stack, values, &rule.program, true);
                }
            }

            rule.apply_time += rule_apply_start.elapsed();
        }
        self.rulesets.insert(ruleset, rules);
        let apply_elapsed = apply_start.elapsed();
        report.apply_time += apply_elapsed;
        report
    }

    fn add_rule_with_name(
        &mut self,
        name: String,
        rule: ast::Rule,
        ruleset: Symbol,
    ) -> Result<Symbol, Error> {
        let name = Symbol::from(name);
        let mut ctx = typecheck::Context::new(self);
        let (query0, action0) = ctx
            .typecheck_query(&rule.body, &rule.head)
            .map_err(Error::TypeErrors)?;
        let query = self.compile_gj_query(query0, &ctx.types);
        let program = self
            .compile_actions(&ctx.types, &action0)
            .map_err(Error::TypeErrors)?;
        // println!(
        //     "Compiled rule {rule:?}\n{subst:?}to {program:#?}",
        //     subst = &ctx.types
        // );
        let compiled_rule = Rule {
            query,
            matches: 0,
            times_banned: 0,
            banned_until: 0,
            todo_timestamp: 0,
            program,
            search_time: Duration::default(),
            apply_time: Duration::default(),
        };
        if let Some(rules) = self.rulesets.get_mut(&ruleset) {
            match rules.entry(name) {
                Entry::Occupied(_) => panic!("Rule '{name}' was already present"),
                Entry::Vacant(e) => e.insert(compiled_rule),
            };
        } else {
            panic!("No such ruleset {ruleset}");
        }
        Ok(name)
    }

    pub fn add_rule(&mut self, rule: ast::Rule, ruleset: Symbol) -> Result<Symbol, Error> {
        let name = format!("{}", rule);
        self.add_rule_with_name(name, rule, ruleset)
    }

    pub fn eval_actions(&mut self, actions: &[Action]) -> Result<(), Error> {
        let types = Default::default();
        let program = self
            .compile_actions(&types, actions)
            .map_err(Error::TypeErrors)?;
        let mut stack = vec![];
        self.run_actions(&mut stack, &[], &program, true)?;
        Ok(())
    }

    fn eval_expr(
        &mut self,
        expr: &Expr,
        expected_type: Option<ArcSort>,
        make_defaults: bool,
    ) -> Result<(ArcSort, Value), Error> {
        let types = Default::default();
        let (t, program) = self
            .compile_expr(&types, expr, expected_type)
            .map_err(Error::TypeErrors)?;
        let mut stack = vec![];
        self.run_actions(&mut stack, &[], &program, make_defaults)?;
        assert_eq!(stack.len(), 1);
        Ok((t, stack.pop().unwrap()))
    }

    fn add_ruleset(&mut self, name: Symbol) {
        match self.rulesets.entry(name) {
            Entry::Occupied(_) => panic!("Ruleset '{name}' was already present"),
            Entry::Vacant(e) => e.insert(Default::default()),
        };
    }

    pub fn set_option(&mut self, name: &str, value: Expr) {
        match name {
            "enable_proofs" => {
                panic!("enable_proofs must be set as the first line of the file");
            }
            "interactive_mode" => {
                if let Expr::Lit(Literal::Int(i)) = value {
                    self.interactive_mode = i != 0;
                } else {
                    panic!("interactive_mode must be an integer");
                }
            }
            "match_limit" => {
                if let Expr::Lit(Literal::Int(i)) = value {
                    self.match_limit = i as usize;
                } else {
                    panic!("match_limit must be an integer");
                }
            }
            "node_limit" => {
                if let Expr::Lit(Literal::Int(i)) = value {
                    self.node_limit = i as usize;
                } else {
                    panic!("node_limit must be an integer");
                }
            }
            _ => panic!("Unknown option '{}'", name),
        }
    }

    fn check_facts(&mut self, facts: &[NormFact]) -> Result<(), Error> {
        let mut ctx = typecheck::Context::new(self);
        let converted_facts = facts.iter().map(|f| f.to_fact()).collect::<Vec<Fact>>();
        let empty_actions = vec![];
        let (query0, _) = ctx
            .typecheck_query(&converted_facts, &empty_actions)
            .map_err(Error::TypeErrors)?;
        let query = self.compile_gj_query(query0, &ctx.types);

        let mut matched = false;
        // TODO what timestamp to use?
        self.run_query(&query, 0, |values| {
            assert_eq!(values.len(), query.vars.len());
            matched = true;
            Err(())
        });
        if !matched {
            // TODO add useful info here
            Err(Error::CheckError(facts.to_vec()))
        } else {
            Ok(())
        }
    }

    fn run_command(&mut self, command: NCommand, should_run: bool) -> Result<String, Error> {
        let pre_rebuild = Instant::now();
        self.extract_report = None;
        self.run_report = None;
        let rebuild_num = self.rebuild()?;
        if rebuild_num > 0 {
            log::info!(
                "Rebuild before command: {:10.6}s",
                pre_rebuild.elapsed().as_millis()
            );
        }
        let res = Ok(match command {
            NCommand::SetOption { name, value } => {
                let str = format!("Set option {} to {}", name, value);
                self.set_option(name.into(), value);
                str
            }
            // Sorts are already declared during typechecking
            NCommand::Sort(name, _presort_and_args) => format!("Declared sort {}.", name),
            NCommand::Function(fdecl) => {
                self.declare_function(&fdecl, false)?;
                format!("Declared function {}.", fdecl.name)
            }
            NCommand::AddRuleset(name) => {
                self.add_ruleset(name);
                format!("Declared ruleset {name}.")
            }
            NCommand::NormRule {
                ruleset,
                rule,
                name,
            } => {
                self.add_rule(rule.to_rule(), ruleset)?;
                format!("Declared rule {name}.")
            }
            NCommand::RunSchedule(sched) => {
                if should_run {
                    self.run_report = Some(self.run_schedule(&sched));
                    format!("Ran schedule {}.", sched)
                } else {
                    "Skipping schedule.".to_string()
                }
            }
            NCommand::Extract { var, variants } => {
                let expr = Expr::Var(var);
                if should_run {
                    // TODO typecheck
                    let report = self.extract_expr(expr, variants)?;
                    let mut msg = format!("Extracted with cost {}: {}", report.cost, report.expr);
                    if variants > 0 {
                        let line = "\n    ";
                        let v_exprs = ListDisplay(&report.variants, line);
                        write!(msg, "\nVariants of {}:{line}{v_exprs}", report.expr).unwrap();
                    }
                    self.extract_report = Some(report);
                    msg
                } else {
                    "Skipping extraction.".into()
                }
            }
            NCommand::Check(facts) => {
                if should_run {
                    self.check_facts(&facts)?;
                    "Checked.".into()
                } else {
                    "Skipping check.".into()
                }
            }
            NCommand::Simplify { var, config } => {
                if should_run {
                    let report = self.simplify(Expr::Var(var), &config)?;
                    let res = format!("Simplified with cost {} to {}", report.cost, report.expr);
                    self.extract_report = Some(report);
                    res
                } else {
                    "Skipping simplify.".into()
                }
            }
            NCommand::NormAction(action) => {
                if should_run {
                    match &action {
                        NormAction::Let(name, contents) => {
                            // define with high cost
                            self.define(*name, &contents.to_expr(), Some(HIGH_COST))?;
                        }
                        NormAction::LetVar(var1, var2) => {
                            self.define(*var1, &Expr::Var(*var2), Some(HIGH_COST))?;
                        }
                        NormAction::LetLit(var, lit) => {
                            self.define(*var, &Expr::Lit(lit.clone()), Some(HIGH_COST))?;
                        }
                        _ => {
                            self.eval_actions(std::slice::from_ref(&action.to_action()))?;
                        }
                    }
                    "".to_string()
                } else {
                    format!("Skipping running {action}.")
                }
            }
            NCommand::Push(n) => {
                (0..n).for_each(|_| self.push());
                format!("Pushed {n} levels.")
            }
            NCommand::Pop(n) => {
                for _ in 0..n {
                    self.pop()?;
                }
                format!("Popped {n} levels.")
            }
            NCommand::Print(f, n) => {
                let msg = self.print_function(f, n)?;
                println!("{}", msg);
                msg
            }
            NCommand::PrintSize(f) => {
                let msg = self.print_size(f)?;
                println!("{}", msg);
                msg
            }
            NCommand::Fail(c) => {
                if self.run_command(*c, should_run).is_ok() {
                    return Err(Error::ExpectFail);
                }
                "Command failed as expected.".into()
            }
            NCommand::Input { name, file } => {
                let func = self.functions.get_mut(&name).unwrap();
                let is_unit = func.schema.output.name().as_str() == "Unit";

                let mut filename = self.fact_directory.clone().unwrap_or_default();
                filename.push(file.as_str());

                // check that the function uses supported types
                for t in &func.schema.input {
                    match t.name().as_str() {
                        "i64" | "String" => {}
                        s => panic!("Unsupported type {} for input", s),
                    }
                }
                match func.schema.output.name().as_str() {
                    "i64" | "String" | "Unit" => {}
                    s => panic!("Unsupported type {} for input", s),
                }

                log::info!("Opening file '{:?}'...", filename);
                let mut f = File::open(filename).unwrap();
                let mut contents = String::new();
                f.read_to_string(&mut contents).unwrap();

                let mut actions: Vec<Action> = vec![];
                let mut str_buf: Vec<&str> = vec![];
                for line in contents.lines() {
                    str_buf.clear();
                    str_buf.extend(line.split('\t').map(|s| s.trim()));
                    if str_buf.is_empty() {
                        continue;
                    }

                    let parse = |s: &str| -> Expr {
                        if let Ok(i) = s.parse() {
                            Expr::Lit(Literal::Int(i))
                        } else {
                            Expr::Lit(Literal::String(s.into()))
                        }
                    };

                    let mut exprs: Vec<Expr> = str_buf.iter().map(|&s| parse(s)).collect();

                    actions.push(if is_unit {
                        Action::Expr(Expr::Call(name, exprs))
                    } else {
                        let out = exprs.pop().unwrap();
                        Action::Set(name, exprs, out)
                    });
                }
                self.eval_actions(&actions)?;
                format!("Read {} facts into {name} from '{file}'.", actions.len())
            }
            NCommand::Output { file, exprs } => {
                let mut filename = self.fact_directory.clone().unwrap_or_default();
                filename.push(file.as_str());
                // append to file
                let mut f = File::options()
                    .write(true)
                    .append(true)
                    .create(true)
                    .open(&filename)
                    .map_err(|e| Error::IoError(filename.clone(), e))?;

                for expr in exprs {
                    use std::io::Write;
                    let res = self.extract_expr(expr, 1)?;
                    writeln!(f, "{}", res.expr).map_err(|e| Error::IoError(filename.clone(), e))?;
                }

                format!("Output to '{filename:?}'.")
            }
        });

        res
    }

    pub fn clear(&mut self) {
        for f in self.functions.values_mut() {
            f.clear();
        }
    }

    fn simplify(&mut self, expr: Expr, config: &NormRunConfig) -> Result<ExtractReport, Error> {
        self.push();
        let (t, value) = self.eval_expr(&expr, None, true).unwrap();
        self.run_report = Some(self.run_rules(config));
        let (cost, expr) = self.extract(value, &t);
        self.pop().unwrap();
        Ok(ExtractReport {
            cost,
            expr,
            variants: vec![],
        })
    }
    // Extract an expression from the current state, returning the cost, the extracted expression and some number
    // of other variants, if variants is not zero.
    pub fn extract_expr(&mut self, e: Expr, variants: usize) -> Result<ExtractReport, Error> {
        let (t, value) = self.eval_expr(&e, None, true)?;
        let (cost, expr) = self.extract(value, &t);
        let exprs = match variants {
            0 => vec![],
            1 => vec![expr.clone()],
            _ => self.extract_variants(value, variants),
        };
        Ok(ExtractReport {
            cost,
            expr,
            variants: exprs,
        })
    }

    pub fn declare_const(&mut self, name: Symbol, sort: &ArcSort) -> Result<(), Error> {
        assert!(sort.is_eq_sort());
        self.declare_function(
            &FunctionDecl {
                name,
                schema: Schema {
                    input: vec![],
                    output: sort.name(),
                },
                default: None,
                merge: None,
                merge_action: vec![],
                cost: None,
            },
            true,
        )?;
        let f = self.functions.get_mut(&name).unwrap();
        let id = self.unionfind.make_set();
        let value = Value::from_id(sort.name(), id);
        f.insert(&[], value, self.timestamp);
        Ok(())
    }
    pub fn define(
        &mut self,
        name: Symbol,
        expr: &Expr,
        cost: Option<usize>,
    ) -> Result<ArcSort, Error> {
        let (sort, value) = self.eval_expr(expr, None, true)?;
        self.declare_function(
            &FunctionDecl {
                name,
                schema: Schema {
                    input: vec![],
                    output: value.tag,
                },
                default: None,
                merge: None,
                merge_action: vec![],
                cost,
            },
            true,
        )?;
        let f = self.functions.get_mut(&name).unwrap();
        f.insert(&[], value, self.timestamp);
        Ok(sort)
    }

    // process the commands but don't run them
    pub fn process_commands(
        &mut self,
        mut program: Vec<Command>,
    ) -> Result<Vec<NormCommand>, Error> {
        let mut result = vec![];
        if let Some(Command::SetOption {
            name,
            value: Expr::Lit(Literal::Int(1)),
        }) = program.first()
        {
            if name == &"enable_proofs".into() {
                program = program.split_off(1);
                for step in self.proof_state.proof_header() {
                    result.extend(self.process_command(step)?);
                }
                self.proofs_enabled = true;
            }
        }

        for command in program {
            match command {
                Command::Push(num) => {
                    for _ in 0..num {
                        self.push();
                    }
                }
                Command::Pop(num) => {
                    for _ in 0..num {
                        self.pop()
                            .expect("Failed to desugar, popped too many times");
                    }
                }
                _ => {}
            }
            result.extend(self.process_command(command)?);
        }
        Ok(result)
    }

    pub fn set_underscores_for_desugaring(&mut self, underscores: usize) {
        self.proof_state.desugar.number_underscores = underscores;
    }

    fn process_command(&mut self, command: Command) -> Result<Vec<NormCommand>, Error> {
        let program_desugared = self.proof_state.desugar.desugar_program(
            vec![command],
            self.test_proofs,
            self.seminaive,
        )?;

        let type_info_before = self.proof_state.type_info.clone();
        self.proof_state
            .type_info
            .typecheck_program(&program_desugared)?;

        let program = if self.proofs_enabled {
            // proofs require type info, so
            // we need to pass in the desugar
            let proofs = self.proof_state.add_proofs(program_desugared);

            let final_desugared =
                self.proof_state
                    .desugar
                    .desugar_program(proofs, false, self.seminaive)?;

            // revert back to the type info before
            // proofs were added, typecheck again
            self.proof_state.type_info = type_info_before;
            self.proof_state
                .type_info
                .typecheck_program(&final_desugared)?;
            final_desugared
        } else {
            program_desugared
        };

        Ok(program)
    }

    fn enable_proofs(&mut self) {
        let proofs_already_enabled = self.proofs_enabled;
        self.proofs_enabled = true;
        if !proofs_already_enabled && self.proofs_enabled {
            self.proofs_enabled = false;
            self.run_program(self.proof_state.proof_header()).unwrap();
            self.proofs_enabled = true;
        }
    }

    pub fn run_program(&mut self, mut program: Vec<Command>) -> Result<Vec<String>, Error> {
        let mut msgs = vec![];
        let should_run = true;

        if let Some(Command::SetOption {
            name,
            value: Expr::Lit(Literal::Int(1)),
        }) = program.first()
        {
            if name == &"enable_proofs".into() {
                self.enable_proofs();
                program = program.split_off(1);
            }
        }

        for command in program {
            // Important to process each command individually
            // because push and pop create new scopes
            for processed in self.process_command(command)? {
                let msg = self.run_command(processed.command, should_run)?;
                if !msg.is_empty() {
                    log::info!("{}", msg);
                }
                msgs.push(msg);
            }
        }
        log::logger().flush();

        // remove consecutive empty lines
        msgs.dedup_by(|a, b| a.is_empty() && b.is_empty());
        Ok(msgs)
    }

    // this is bad because we shouldn't inspect values like this, we should use type information
    #[cfg(debug_assertions)]
    fn bad_find_value(&self, value: Value) -> Value {
        if let Some((tag, id)) = self.value_to_id(value) {
            Value::from_id(tag, self.find(id))
        } else {
            value
        }
    }

    pub fn parse_program(&self, input: &str) -> Result<Vec<Command>, Error> {
        self.proof_state.parse_program(input)
    }

    pub fn parse_and_run_program(&mut self, input: &str) -> Result<Vec<String>, Error> {
        let parsed = self.proof_state.parse_program(input)?;
        self.run_program(parsed)
    }

    pub fn num_tuples(&self) -> usize {
        self.functions.values().map(|f| f.nodes.len()).sum()
    }

    pub(crate) fn get_sort(&self, value: &Value) -> Option<&ArcSort> {
        self.proof_state.type_info.sorts.get(&value.tag)
    }

<<<<<<< HEAD
    /// Gets the last extract report and returns it, if the last command saved it.
=======
    pub fn add_sort<S: Sort + 'static>(&mut self, sort: S) {
        self.proof_state.type_info.add_sort(sort);
    }

    // Gets the last extract report and returns it, if the last command saved it.
>>>>>>> 844b1045
    pub fn get_extract_report(&self) -> &Option<ExtractReport> {
        &self.extract_report
    }

    /// Gets the last run report and returns it, if the last command saved it.
    pub fn get_run_report(&self) -> &Option<RunReport> {
        &self.run_report
    }

    /// Exports the egraph as a Graphviz dot string
    pub fn to_graphviz_string(&self) -> String {
        to_graphviz(&graph_from_egraph(self))
            .print(&mut graphviz_rust::printer::PrinterContext::default())
    }

    /// Saves the egraph as a DOT file at the given path
    pub fn save_graph_as_dot<P: AsRef<Path>>(&self, path: P) -> Result<(), Error> {
        let dot = self.to_graphviz_string();
        let mut file =
            File::create(&path).map_err(|e| Error::IoError(path.as_ref().to_path_buf(), e))?;
        std::io::Write::write_all(&mut file, dot.as_bytes())
            .map_err(|e| Error::IoError(path.as_ref().to_path_buf(), e))?;
        Ok(())
    }

    /// Saves the egraph as an SVG file at the given path
    pub fn save_graph_as_svg<P: AsRef<Path>>(&self, path: P) -> Result<(), Error> {
        let dot = self.to_graphviz_string();
        graphviz_rust::exec_dot(
            dot,
            vec![
                graphviz_rust::cmd::Format::Svg.into(),
                graphviz_rust::cmd::CommandArg::Output(path.as_ref().to_str().unwrap().to_string()),
            ],
        )
        .map_err(|e| Error::IoError(path.as_ref().to_path_buf(), e))?;
        Ok(())
    }
}

#[derive(Debug, Error)]
pub enum Error {
    #[error(transparent)]
    ParseError(#[from] lalrpop_util::ParseError<usize, String, String>),
    #[error(transparent)]
    NotFoundError(#[from] NotFoundError),
    #[error(transparent)]
    TypeError(#[from] TypeError),
    #[error("Errors:\n{}", ListDisplay(.0, "\n"))]
    TypeErrors(Vec<TypeError>),
    #[error("Check failed: \n{}", ListDisplay(.0, "\n"))]
    CheckError(Vec<NormFact>),
    #[error("Evaluating primitive {0:?} failed. ({0:?} {:?})", ListDebug(.1, " "))]
    PrimitiveError(Primitive, Vec<Value>),
    #[error("Illegal merge attempted for function {0}, {1:?} != {2:?}")]
    MergeError(Symbol, Value, Value),
    #[error("Tried to pop too much")]
    Pop,
    #[error("Command should have failed.")]
    ExpectFail,
    #[error("IO error: {0}: {1}")]
    IoError(PathBuf, std::io::Error),
}

fn safe_shl(a: usize, b: usize) -> usize {
    a.checked_shl(b.try_into().unwrap()).unwrap_or(usize::MAX)
}<|MERGE_RESOLUTION|>--- conflicted
+++ resolved
@@ -1236,15 +1236,11 @@
         self.proof_state.type_info.sorts.get(&value.tag)
     }
 
-<<<<<<< HEAD
-    /// Gets the last extract report and returns it, if the last command saved it.
-=======
     pub fn add_sort<S: Sort + 'static>(&mut self, sort: S) {
         self.proof_state.type_info.add_sort(sort);
     }
 
-    // Gets the last extract report and returns it, if the last command saved it.
->>>>>>> 844b1045
+    /// Gets the last extract report and returns it, if the last command saved it.
     pub fn get_extract_report(&self) -> &Option<ExtractReport> {
         &self.extract_report
     }
