pub mod ast;
mod extract;
mod gj;
pub mod sort;
mod typecheck;
mod unionfind;
pub mod util;
mod value;

use hashbrown::hash_map::Entry;
use indexmap::map::Entry as IEntry;
use instant::{Duration, Instant};
use smallvec::SmallVec;
use sort::*;
use thiserror::Error;

use ast::*;

use std::fmt::Write;
use std::fs::File;
use std::hash::Hash;
use std::io::Read;
use std::ops::{Deref, Range};
use std::path::PathBuf;
use std::rc::Rc;
use std::{fmt::Debug, sync::Arc};
use typecheck::Program;

type ArcSort = Arc<dyn Sort>;

pub use value::*;

use gj::*;

use unionfind::*;
use util::*;

use crate::typecheck::TypeError;

type ValueVec = SmallVec<[Value; 3]>;

#[derive(Clone)]
pub struct Function {
    decl: FunctionDecl,
    schema: ResolvedSchema,
    merge: MergeFn,
    nodes: IndexMap<ValueVec, TupleOutput>,
    updates: usize,
}

#[derive(Clone)]
enum MergeFn {
    AssertEq,
    Union,
    // the rc is make sure it's cheaply clonable, since calling the merge fn
    // requires a clone
    Expr(Rc<Program>),
}

#[derive(Debug, Clone)]
struct TupleOutput {
    value: Value,
    timestamp: u32,
}

#[derive(Clone, Debug)]
struct ResolvedSchema {
    input: Vec<ArcSort>,
    output: ArcSort,
}

impl Function {
    pub fn insert(&mut self, inputs: ValueVec, value: Value, timestamp: u32) -> Option<Value> {
        match self.nodes.entry(inputs) {
            IEntry::Occupied(mut entry) => {
                let old = entry.get_mut();
                if old.value == value {
                    Some(value)
                } else {
                    let saved = old.value;
                    old.value = value;
                    assert!(old.timestamp <= timestamp);
                    old.timestamp = timestamp;
                    self.updates += 1;
                    debug_assert_ne!(saved, value);
                    Some(saved)
                }
            }
            IEntry::Vacant(entry) => {
                entry.insert(TupleOutput { value, timestamp });
                self.updates += 1;
                None
            }
        }
    }

    pub fn rebuild(&mut self, uf: &mut UnionFind, timestamp: u32) -> usize {
        if self.schema.input.iter().all(|s| !s.is_eq_sort()) && !self.schema.output.is_eq_sort() {
            return std::mem::take(&mut self.updates);
        }

        // FIXME this doesn't compute updates properly
        let n_unions = uf.n_unions();
        let mut to_add = vec![];
        self.nodes.retain(|args, out| {
            assert!(out.timestamp <= timestamp);
            let mut new_args = args.clone();
            let mut modified = false;
            for (a, ty) in new_args.iter_mut().zip(&self.schema.input) {
                if ty.is_eq_sort() {
                    let new_a = uf.find_mut_value(*a);
                    if new_a != *a {
                        *a = new_a;
                        modified = true;
                    }
                }
            }
            if self.schema.output.is_eq_sort() {
                let new_value = uf.find_mut_value(out.value);
                if out.value != new_value {
                    modified = true;
                }
            }

            if modified {
                to_add.push((new_args, out.clone()));
            }
            !modified
        });

        for (args, out) in to_add {
            let value = out.value;
            // TODO call the merge fn!!!
            let _new_value = if self.schema.output.is_eq_sort() {
                self.nodes
                    .entry(args)
                    .and_modify(|out2| {
                        let new_value = uf.union_values(value, out2.value);
                        if out2.value != new_value {
                            out2.value = new_value;
                            out2.timestamp = timestamp;
                        }
                        assert!(out2.timestamp <= timestamp);
                    })
                    .or_insert_with(|| {
                        let new_value = uf.find_mut_value(value);
                        TupleOutput {
                            value: new_value,
                            timestamp,
                        }
                    })
            } else {
                self.nodes
                    .entry(args)
                    .and_modify(|out2| {
                        // out2.value = uf.union_values(value, out2.value);
                        out2.timestamp = out2.timestamp.max(out.timestamp);
                    })
                    .or_insert(TupleOutput { value, timestamp })
            };
        }

        // if cfg!(debug_assertions) {
        //     let mut seen = 0;
        //     for out in self.nodes.values() {
        //         assert!(seen <= out.timestamp, "Timestamps should be ordered");
        //         seen = out.timestamp;
        //     }
        // }

        uf.n_unions() - n_unions + std::mem::take(&mut self.updates)
    }

    pub(crate) fn get_size(&self, range: &Range<u32>) -> usize {
        self.nodes
            .values()
            .filter(|out| range.contains(&out.timestamp))
            .count()
        // if range.start == 0 {
        //     if range.end == u32::MAX {
        //         self.nodes.len()
        //     } else {
        //         // TODO binary search or something
        //         self.nodes
        //             .values()
        //             .filter(|out| out.timestamp < range.end)
        //             .count()
        //     }
        // } else {
        //     assert_eq!(range.end, u32::MAX);
        //     self.nodes
        //         .values()
        //         .filter(|out| out.timestamp >= range.end)
        //         .count()
        // }
    }
}

pub type Subst = IndexMap<Symbol, Value>;

pub trait PrimitiveLike {
    fn name(&self) -> Symbol;
    fn accept(&self, types: &[ArcSort]) -> Option<ArcSort>;
    fn apply(&self, values: &[Value]) -> Option<Value>;
}

#[derive(Clone)]
pub struct Primitive(Arc<dyn PrimitiveLike>);

impl Deref for Primitive {
    type Target = dyn PrimitiveLike;
    fn deref(&self) -> &Self::Target {
        &*self.0
    }
}

impl Hash for Primitive {
    fn hash<H: std::hash::Hasher>(&self, state: &mut H) {
        Arc::as_ptr(&self.0).hash(state);
    }
}

impl Eq for Primitive {}
impl PartialEq for Primitive {
    fn eq(&self, other: &Self) -> bool {
        // this is a bit of a hack, but clippy says we don't want to compare the
        // vtables, just the data pointers
        std::ptr::eq(
            Arc::as_ptr(&self.0) as *const u8,
            Arc::as_ptr(&other.0) as *const u8,
        )
    }
}

impl Debug for Primitive {
    fn fmt(&self, f: &mut std::fmt::Formatter<'_>) -> std::fmt::Result {
        write!(f, "Prim({})", self.0.name())
    }
}

impl<T: PrimitiveLike + 'static> From<T> for Primitive {
    fn from(p: T) -> Self {
        Self(Arc::new(p))
    }
}

pub struct SimplePrimitive {
    name: Symbol,
    input: Vec<ArcSort>,
    output: ArcSort,
    f: fn(&[Value]) -> Option<Value>,
}

impl PrimitiveLike for SimplePrimitive {
    fn name(&self) -> Symbol {
        self.name
    }
    fn accept(&self, types: &[ArcSort]) -> Option<ArcSort> {
        if self.input.len() != types.len() {
            return None;
        }
        // TODO can we use a better notion of equality than just names?
        self.input
            .iter()
            .zip(types)
            .all(|(a, b)| a.name() == b.name())
            .then(|| self.output.clone())
    }
    fn apply(&self, values: &[Value]) -> Option<Value> {
        (self.f)(values)
    }
}

#[derive(Clone)]
pub struct EGraph {
    egraphs: Vec<Self>,
    unionfind: UnionFind,
    presorts: HashMap<Symbol, PreSort>,
    sorts: HashMap<Symbol, Arc<dyn Sort>>,
    primitives: HashMap<Symbol, Vec<Primitive>>,
    functions: HashMap<Symbol, Function>,
    rules: HashMap<Symbol, Rule>,
    saturated: bool,
    timestamp: u32,
    pub match_limit: usize,
    pub node_limit: usize,
    pub fact_directory: Option<PathBuf>,
    pub seminaive: bool,
}

#[derive(Clone, Debug)]
struct Rule {
    query: CompiledQuery,
    program: Program,
    matches: usize,
    times_banned: usize,
    banned_until: usize,
    todo_timestamp: u32,
    search_time: Duration,
    apply_time: Duration,
}

impl Default for EGraph {
    fn default() -> Self {
        let mut egraph = Self {
            egraphs: vec![],
            unionfind: Default::default(),
            sorts: Default::default(),
            functions: Default::default(),
            rules: Default::default(),
            primitives: Default::default(),
            presorts: Default::default(),
            match_limit: 10_000_000,
            node_limit: 100_000_000,
            timestamp: 0,
            saturated: false,
            fact_directory: None,
            seminaive: true,
        };
        egraph.add_sort(UnitSort::new("Unit".into()));
        egraph.add_sort(StringSort::new("String".into()));
        egraph.add_sort(I64Sort::new("i64".into()));
        egraph.add_sort(RationalSort::new("Rational".into()));
        egraph.presorts.insert("Map".into(), MapSort::make_sort);
        egraph
    }
}

#[derive(Debug, Error)]
#[error("Not found: {0}")]
pub struct NotFoundError(Expr);

impl EGraph {
    pub fn add_sort<S: Sort + 'static>(&mut self, sort: S) {
        self.add_arcsort(Arc::new(sort)).unwrap()
    }

    pub fn push(&mut self) {
        self.egraphs.push(self.clone());
    }

    pub fn pop(&mut self) -> Result<(), Error> {
        match self.egraphs.pop() {
            Some(e) => {
                *self = e;
                Ok(())
            }
            None => Err(Error::Pop),
        }
    }

    pub fn add_arcsort(&mut self, sort: ArcSort) -> Result<(), Error> {
        let name = sort.name();
        match self.sorts.entry(name) {
            Entry::Occupied(_) => Err(Error::SortAlreadyBound(name)),
            Entry::Vacant(e) => {
                e.insert(sort.clone());
                sort.register_primitives(self);
                Ok(())
            }
        }
    }

    pub fn get_sort<S: Sort + Send + Sync>(&self) -> Arc<S> {
        for sort in self.sorts.values() {
            let sort = sort.clone().as_arc_any();
            if let Ok(sort) = Arc::downcast(sort) {
                return sort;
            }
        }
        // TODO handle if multiple match?
        // could handle by type id??
        panic!("Failed to lookup sort: {}", std::any::type_name::<S>());
    }

    pub fn add_primitive(&mut self, prim: impl Into<Primitive>) {
        let prim = prim.into();
        self.primitives.entry(prim.name()).or_default().push(prim);
    }

    pub fn union(&mut self, id1: Id, id2: Id) -> Id {
        self.unionfind.union(id1, id2)
    }

    #[track_caller]
    fn debug_assert_invariants(&self) {
        #[cfg(debug_assertions)]
        for (name, function) in self.functions.iter() {
            for (inputs, output) in function.nodes.iter() {
                for input in inputs {
                    assert_eq!(
                        input,
                        &self.bad_find_value(*input),
                        "{name}({inputs:?}) = {output:?}\n{:?}",
                        function.schema,
                    )
                }
                assert_eq!(
                    output.value,
                    self.bad_find_value(output.value),
                    "{name}({inputs:?}) = {output:?}\n{:?}",
                    function.schema,
                )
            }
        }
    }

    pub fn check_fact(&mut self, fact: &Fact, log: bool) -> Result<(), Error> {
        match fact {
            Fact::Eq(exprs) => {
                assert!(exprs.len() > 1);
                let values: Vec<(ArcSort, Value)> = exprs
                    .iter()
                    .map(|e| self.eval_expr(e, None, false))
                    .collect::<Result<_, _>>()?;

                let (_t0, v0) = &values[0];
                for (_t, v) in &values[1..] {
                    if v0 != v {
                        if log {
                            log::error!("Check failed");
                            // the check failed, so print out some useful info
                            self.rebuild();
                            for (_t, value) in &values {
                                if let Some((_tag, id)) = self.value_to_id(*value) {
                                    let best = self.extract(*value).1;
                                    log::error!("{}: {}", id, best);
                                }
                            }
                        }
                        return Err(Error::CheckError(values[0].1, *v));
                    }
                }
            }
            Fact::Fact(expr) => match expr {
                Expr::Lit(_) => panic!("can't check a literal"),
                Expr::Var(_) => panic!("can't check a var"),
                Expr::Call(_, _) => {
                    // println!("Checking fact: {}", expr);
                    let unit = self.get_sort::<UnitSort>();
                    self.eval_expr(expr, Some(unit), false)?;
                }
            },
        }
        Ok(())
    }

    pub fn find(&self, id: Id) -> Id {
        self.unionfind.find(id)
    }

    pub fn rebuild(&mut self) -> usize {
        let mut updates = 0;
        loop {
            let new = self.rebuild_one();
            log::debug!("{new} rebuilds?");
            updates += new;
            if new == 0 {
                break;
            }
        }
        self.debug_assert_invariants();
        updates
    }

    fn rebuild_one(&mut self) -> usize {
        let mut new_unions = 0;
        for function in self.functions.values_mut() {
            new_unions += function.rebuild(&mut self.unionfind, self.timestamp);
        }
        new_unions
    }

    pub fn declare_sort(
        &mut self,
        name: impl Into<Symbol>,
        presort_and_args: Option<(Symbol, &[Expr])>,
    ) -> Result<(), Error> {
        let name = name.into();
        let sort = match presort_and_args {
            Some((presort, args)) => {
                let mksort = self
                    .presorts
                    .get(&presort)
                    .ok_or(Error::PresortNotFound(presort))?;
                mksort(self, name, args)?
            }
            None => Arc::new(EqSort { name }),
        };
        self.add_arcsort(sort)
    }

    pub fn declare_function(&mut self, decl: &FunctionDecl) -> Result<(), Error> {
        let mut input = Vec::with_capacity(decl.schema.input.len());
        for s in &decl.schema.input {
            input.push(match self.sorts.get(s) {
                Some(sort) => sort.clone(),
                None => return Err(Error::TypeError(TypeError::Unbound(*s))),
            })
        }

        let output = match self.sorts.get(&decl.schema.output) {
            Some(sort) => sort.clone(),
            None => return Err(Error::TypeError(TypeError::Unbound(decl.schema.output))),
        };

        let merge = if let Some(merge_expr) = &decl.merge {
            let mut types = IndexMap::<Symbol, ArcSort>::default();
            types.insert("old".into(), output.clone());
            types.insert("new".into(), output.clone());
            let (_, program) = self
                .compile_expr(&types, merge_expr, Some(output.clone()))
                .map_err(Error::TypeErrors)?;
            MergeFn::Expr(Rc::new(program))
        } else if output.is_eq_sort() {
            MergeFn::Union
        } else {
            MergeFn::AssertEq
        };

        let function = Function {
            decl: decl.clone(),
            schema: ResolvedSchema { input, output },
            nodes: Default::default(),
            updates: 0,
            merge,
            // TODO figure out merge and default here
        };

        let old = self.functions.insert(decl.name, function);
        if old.is_some() {
            return Err(TypeError::FunctionAlreadyBound(decl.name).into());
        }

        Ok(())
    }

    pub fn declare_constructor(
        &mut self,
        variant: Variant,
        sort: impl Into<Symbol>,
    ) -> Result<(), Error> {
        let name = variant.name;
        let sort = sort.into();
        self.declare_function(&FunctionDecl {
            name,
            schema: Schema {
                input: variant.types,
                output: sort,
            },
            merge: None,
            default: None,
            cost: variant.cost,
        })?;
        // if let Some(ctors) = self.sorts.get_mut(&sort) {
        //     ctors.push(name);
        // }
        Ok(())
    }

    pub fn eval_lit(&self, lit: &Literal) -> Value {
        match lit {
            Literal::Int(i) => i.store(&*self.get_sort()).unwrap(),
            Literal::String(s) => s.store(&*self.get_sort()).unwrap(),
            Literal::Unit => ().store(&*self.get_sort()).unwrap(),
        }
    }

    pub fn print_function(&mut self, sym: Symbol, n: usize) -> Result<String, Error> {
        let f = self.functions.get(&sym).ok_or(TypeError::Unbound(sym))?;
        let schema = f.schema.clone();
        let nodes = f
            .nodes
            .iter()
            .take(n)
            .map(|(k, v)| (k.clone(), v.clone()))
            .collect::<Vec<_>>();

        let out_is_unit = f.schema.output.name() == "Unit".into();

        let mut buf = String::new();
        let s = &mut buf;
        for (ins, out) in nodes {
            write!(s, "({}", sym).unwrap();
            for (a, t) in ins.iter().zip(&schema.input) {
                s.push(' ');
                let e = if t.is_eq_sort() {
                    self.extract(*a).1
                } else {
                    t.make_expr(*a)
                };
                write!(s, "{}", e).unwrap();
            }

            if out_is_unit {
                s.push(')');
            } else {
                let e = if schema.output.is_eq_sort() {
                    self.extract(out.value).1
                } else {
                    schema.output.make_expr(out.value)
                };
                write!(s, ") -> {}", e).unwrap();
            }
            s.push('\n');
            // write!(s, "{}(", self.decl.name)?;
            // for (i, arg) in args.iter().enumerate() {
            //     if i > 0 {
            //         write!(s, ", ")?;
            //     }
            //     write!(s, "{}", arg)?;
            // }
            // write!(s, ") = {}", value)?;
            // println!("{}", s);
        }

        Ok(buf)
    }

    pub fn print_size(&self, sym: Symbol) -> Result<String, Error> {
        let f = self.functions.get(&sym).ok_or(TypeError::Unbound(sym))?;
        Ok(format!("Function {} has size {}", sym, f.nodes.len()))
    }

    pub fn run_rules(&mut self, config: &RunConfig) -> [Duration; 3] {
        let RunConfig { limit, until } = config;
        let mut search_time = Duration::default();
        let mut apply_time = Duration::default();

        // we might have to do a rebuild before starting,
        // because the use can manually do stuff
        let initial_rebuild_start = Instant::now();
        self.rebuild();
        let mut rebuild_time = initial_rebuild_start.elapsed();

        for i in 0..*limit {
            self.saturated = true;
            let [st, at] = self.step_rules(i);
            search_time += st;
            apply_time += at;

            let rebuild_start = Instant::now();
            let updates = self.rebuild();
            log::info!("database size: {}", self.num_tuples());
            log::info!("Made {updates} updates",);
            rebuild_time += rebuild_start.elapsed();
            self.timestamp += 1;
            if self.saturated {
                log::info!("Breaking early at iteration {}!", i);
                break;
            }
            if let Some(fact) = until {
                if self.check_fact(fact, false).is_ok() {
                    log::info!(
                        "Breaking early at iteration {} because of fact {}!",
                        i,
                        fact
                    );
                    break;
                }
            }
            if self.num_tuples() > self.node_limit {
                log::warn!(
                    "Node limit reached at iteration {}, {} nodes. Stopping!",
                    i,
                    self.num_tuples()
                );
                break;
            }
        }

        // Report the worst offenders
        log::debug!("Slowest rules:\n{}", {
            let mut msg = String::new();
            let mut vec = self.rules.iter().collect::<Vec<_>>();
            vec.sort_by_key(|(_, r)| r.search_time + r.apply_time);
            for (name, rule) in vec.iter().rev().take(5) {
                write!(
                    msg,
                    "{name}\n  Search: {}\n  Apply: {}\n",
                    rule.search_time.as_secs_f64(),
                    rule.apply_time.as_secs_f64()
                )
                .unwrap();
            }
            msg
        });

        // // TODO detect functions
        // for (name, r) in &self.functions {
        //     log::debug!("{name}:");
        //     for (args, val) in &r.nodes {
        //         log::debug!("  {args:?} = {val:?}");
        //     }
        // }
        [search_time, apply_time, rebuild_time]
    }

    fn step_rules(&mut self, iteration: usize) -> [Duration; 2] {
        // fn make_subst(rule: &Rule, values: &[Value]) -> Subst {
        //     let get_val = |t: &AtomTerm| match t {
        //         AtomTerm::Var(sym) => {
        //             let i = rule
        //                 .query
        //                 .vars
        //                 .get_index_of(sym)
        //                 .unwrap_or_else(|| panic!("Couldn't find variable '{sym}'"));
        //             values[i]
        //         }
        //         AtomTerm::Value(val) => *val,
        //     };

        //     todo!()
        //     // rule.bindings
        //     //     .iter()
        //     //     .map(|(k, t)| (*k, get_val(t)))
        //     //     .collect()
        // }

        let ban_length = 5;

        let mut rules = std::mem::take(&mut self.rules);
        let search_start = Instant::now();
        let mut searched = vec![];
        for (&name, rule) in rules.iter_mut() {
            let mut all_values = vec![];
            if rule.banned_until <= iteration {
                let mut fuel = self.match_limit << rule.times_banned;
                let rule_search_start = Instant::now();
                self.run_query(&rule.query, rule.todo_timestamp, |values| {
                    assert_eq!(values.len(), rule.query.vars.len());
                    all_values.extend_from_slice(values);
                    if fuel > 0 {
                        fuel -= 1;
                        Ok(())
                    } else {
                        Err(())
                    }
                });
                let rule_search_time = rule_search_start.elapsed();
                log::trace!(
                    "Searched for {name} in {} ({} results)",
                    rule_search_time.as_secs_f64(),
                    all_values.len()
                );
                rule.search_time += rule_search_time;
                searched.push((name, all_values));
            } else {
                self.saturated = false;
            }
        }
        let search_elapsed = search_start.elapsed();

        let apply_start = Instant::now();
        'outer: for (name, all_values) in searched {
            let rule = rules.get_mut(&name).unwrap();
            let n = rule.query.vars.len();

            // backoff logic
            let len = all_values.len() / n;
            let threshold = self.match_limit << rule.times_banned;
            if len > threshold {
                let ban_length = ban_length << rule.times_banned;
                rule.times_banned += 1;
                rule.banned_until = iteration + ban_length;
                log::info!("Banning rule {name} for {ban_length} iterations, matched {len} > {threshold} times");
                self.saturated = false;
                continue;
            }

            rule.todo_timestamp = self.timestamp;
            let rule_apply_start = Instant::now();

            let stack = &mut vec![];
            for values in all_values.chunks(n) {
                rule.matches += 1;
                if rule.matches > 10_000_000 {
                    log::warn!("Rule {} has matched {} times, bailing!", name, rule.matches);
                    break 'outer;
                }
                // we can ignore results here
                stack.clear();
                let _ = self.run_actions(stack, values, &rule.program, true);
            }

            rule.apply_time += rule_apply_start.elapsed();
        }
        self.rules = rules;
        let apply_elapsed = apply_start.elapsed();
        [search_elapsed, apply_elapsed]
    }

    fn add_rule_with_name(&mut self, name: String, rule: ast::Rule) -> Result<Symbol, Error> {
        let name = Symbol::from(name);
        let mut ctx = typecheck::Context::new(self);
        let query0 = ctx.typecheck_query(&rule.body).map_err(Error::TypeErrors)?;
        let query = self.compile_gj_query(query0, &ctx.types);
        let program = self
            .compile_actions(&ctx.types, &rule.head)
            .map_err(Error::TypeErrors)?;
        // println!(
        //     "Compiled rule {rule:?}\n{subst:?}to {program:#?}",
        //     subst = &ctx.types
        // );
        let compiled_rule = Rule {
            query,
            matches: 0,
            times_banned: 0,
            banned_until: 0,
            todo_timestamp: 0,
            program,
            search_time: Duration::default(),
            apply_time: Duration::default(),
        };
        match self.rules.entry(name) {
            Entry::Occupied(_) => panic!("Rule '{name}' was already present"),
            Entry::Vacant(e) => e.insert(compiled_rule),
        };
        Ok(name)
    }

    pub fn add_rule(&mut self, rule: ast::Rule) -> Result<Symbol, Error> {
        let name = format!("{}", rule);
        self.add_rule_with_name(name, rule)
    }

    pub fn clear_rules(&mut self) {
        self.rules = Default::default();
    }

    pub fn add_rewrite(&mut self, rewrite: ast::Rewrite) -> Result<Symbol, Error> {
        let mut name = format!("{} -> {}", rewrite.lhs, rewrite.rhs);
        if !rewrite.conditions.is_empty() {
            write!(name, " if {}", ListDisplay(&rewrite.conditions, ", ")).unwrap();
        }
        let var = Symbol::from("__rewrite_var");
        let rule = ast::Rule {
            body: [Fact::Eq(vec![Expr::Var(var), rewrite.lhs])]
                .into_iter()
                .chain(rewrite.conditions)
                .collect(),
            head: vec![Action::Union(Expr::Var(var), rewrite.rhs)],
        };
        self.add_rule_with_name(name, rule)
    }

    pub fn eval_actions(&mut self, actions: &[Action]) -> Result<(), Error> {
        let types = Default::default();
        let program = self
            .compile_actions(&types, actions)
            .map_err(Error::TypeErrors)?;
        let mut stack = vec![];
        self.run_actions(&mut stack, &[], &program, true)?;
        Ok(())
    }

    fn eval_expr(
        &mut self,
        expr: &Expr,
        expected_type: Option<ArcSort>,
        make_defaults: bool,
    ) -> Result<(ArcSort, Value), Error> {
        let types = Default::default();
        let (t, program) = self
            .compile_expr(&types, expr, expected_type)
            .map_err(Error::TypeErrors)?;
        let mut stack = vec![];
        self.run_actions(&mut stack, &[], &program, make_defaults)?;
        assert_eq!(stack.len(), 1);
        Ok((t, stack.pop().unwrap()))
    }

    fn run_command(&mut self, command: Command, should_run: bool) -> Result<String, Error> {
        Ok(match command {
            Command::Datatype { name, variants } => {
                self.declare_sort(name, None)?;
                for variant in variants {
                    self.declare_constructor(variant, name)?;
                }
                format!("Declared datatype {name}.")
            }
            Command::Sort(name, presort, args) => {
                self.declare_sort(name, Some((presort, &args)))?;
                format!(
                    "Declared sort {name} = ({presort} {})",
                    ListDisplay(&args, " ")
                )
            }
            Command::Function(fdecl) => {
                self.declare_function(&fdecl)?;
                format!("Declared function {}.", fdecl.name)
            }
            Command::Rule(rule) => {
                let name = self.add_rule(rule)?;
                format!("Declared rule {name}.")
            }
            Command::Rewrite(rewrite) => {
                let name = self.add_rewrite(rewrite)?;
                format!("Declared rw {name}.")
            }
            Command::BiRewrite(rewrite) => {
                let rw2 = rewrite.clone();
                let _name = self.add_rewrite(rewrite)?;
                let rewrite = Rewrite {
                    lhs: rw2.rhs,
                    rhs: rw2.lhs,
                    conditions: rw2.conditions,
                };
                let name = self.add_rewrite(rewrite)?;
                format!("Declared bi-rw {name}.")
            }
            Command::Run(config) => {
                let limit = config.limit;
                if should_run {
                    let [st, at, rt] = self.run_rules(&config);
                    let st = st.as_secs_f64();
                    let at = at.as_secs_f64();
                    let rt = rt.as_secs_f64();
                    let total = st + at + rt;
                    let size = self.num_tuples();
                    format!(
                        "Ran {limit} in {total:10.6}s.\n\
                        Search:  ({:.02}) {st:10.6}s\n\
                        Apply:   ({:.02}) {at:10.6}s\n\
                        Rebuild: ({:.02}) {rt:10.6}s\n\
                        Database size: {size}",
                        st / total,
                        at / total,
                        rt / total,
                    )
                } else {
                    log::info!("Skipping running!");
                    format!("Skipped run {limit}.")
                }
            }
            Command::Calc(idents, exprs) => {
                self.calc(idents.clone(), exprs.clone())?;
                format!(
                    "Calc proof succeeded: forall {}, {}",
                    ListDisplay(idents, " "),
                    ListDisplay(exprs, " = ")
                )
            }
            Command::Extract { e, variants } => {
                if should_run {
                    // TODO typecheck
                    let (cost, expr, exprs) = self.extract_expr(e, variants)?;
                    let mut msg = format!("Extracted with cost {cost}: {expr}");
                    if variants > 0 {
                        let line = "\n    ";
                        let v_exprs = ListDisplay(&exprs, line);
                        write!(msg, "\nVariants of {expr}:{line}{v_exprs}").unwrap();
                    }
                    msg
                } else {
                    "Skipping extraction.".into()
                }
            }
            Command::Check(fact) => {
                if should_run {
                    self.check_fact(&fact, true)?;
                    "Checked.".into()
                } else {
                    "Skipping check.".into()
                }
            }
            Command::Action(action) => {
                if should_run {
                    self.eval_actions(std::slice::from_ref(&action))?;
                    format!("Run {action}.")
                } else {
                    format!("Skipping running {action}.")
                }
            }
            Command::Define { name, expr, cost } => {
                if should_run {
                    let sort = self.define(name, expr, cost)?;
                    format!("Defined {name}: {sort:?}")
                } else {
                    format!("Skipping define {name}")
                }
            }
            Command::ClearRules => {
                self.clear_rules();
                "Clearing rules.".into()
            }
            Command::Query(_q) => {
                // let qsexp = sexp::Sexp::List(
                //     q.iter()
                //         .map(|fact| sexp::parse(&fact.to_string()).unwrap())
                //         .collect(),
                // );
                // let qcomp = self
                //     .compile_query(q)
                //     .unwrap_or_else(|_| panic!("Could not compile query"));
                // let mut res = vec![];
                // self.query(&qcomp, |v| {
                //     res.push(sexp::Sexp::List(
                //         v.iter()
                //             .map(|val| sexp::Sexp::Atom(sexp::Atom::S(format!("{}", val))))
                //             .collect(),
                //     ));
                // });
                // format!(
                //     "Query: {}\n  Bindings: {:?}\n  Results: {}",
                //     qsexp,
                //     qcomp,
                //     sexp::Sexp::List(res)
                // )
                todo!()
            }
            Command::Clear => {
                self.clear();
                "Cleared.".into()
            }
            Command::Push(n) => {
                (0..n).for_each(|_| self.push());
                format!("Pushed {n} levels.")
            }
            Command::Pop(n) => {
                for _ in 0..n {
                    self.pop()?;
                }
                format!("Popped {n} levels.")
            }
            Command::Print(f, n) => {
                let msg = self.print_function(f, n)?;
                println!("{}", msg);
                msg
            }
            Command::PrintSize(f) => {
                let msg = self.print_size(f)?;
                println!("{}", msg);
                msg
            }
<<<<<<< HEAD
            Command::Fail(c) => {
                if self.run_command(*c, should_run).is_ok() {
                    return Err(Error::ExpectFail);
                }
                "Command failed as expected.".into()
=======
            Command::Include(file) => {
                let s = std::fs::read_to_string(&file)
                    .unwrap_or_else(|_| panic!("Failed to read file {file}"));
                self.parse_and_run_program(&s)?;
                format!("Included file {file}")
>>>>>>> 2fa87f16
            }
            Command::Input { name, file } => {
                let func = self.functions.get_mut(&name).unwrap();
                let is_unit = func.schema.output.name().as_str() == "Unit";

                let mut filename = self.fact_directory.clone().unwrap_or_default();
                filename.push(file.as_str());

                // check that the function uses supported types
                for t in &func.schema.input {
                    match t.name().as_str() {
                        "i64" | "String" => {}
                        s => panic!("Unsupported type {} for input", s),
                    }
                }
                match func.schema.output.name().as_str() {
                    "i64" | "String" | "Unit" => {}
                    s => panic!("Unsupported type {} for input", s),
                }

                log::info!("Opening file '{:?}'...", filename);
                let mut f = File::open(filename).unwrap();
                let mut contents = String::new();
                f.read_to_string(&mut contents).unwrap();

                let mut actions: Vec<Action> = vec![];
                let mut str_buf: Vec<&str> = vec![];
                for line in contents.lines() {
                    str_buf.clear();
                    str_buf.extend(line.split('\t').map(|s| s.trim()));
                    if str_buf.is_empty() {
                        continue;
                    }

                    let parse = |s: &str| -> Expr {
                        if let Ok(i) = s.parse() {
                            Expr::Lit(Literal::Int(i))
                        } else {
                            Expr::Lit(Literal::String(s.into()))
                        }
                    };

                    let mut exprs: Vec<Expr> = str_buf.iter().map(|&s| parse(s)).collect();

                    actions.push(if is_unit {
                        Action::Expr(Expr::Call(name, exprs))
                    } else {
                        let out = exprs.pop().unwrap();
                        Action::Set(name, exprs, out)
                    });
                }
                self.eval_actions(&actions)?;
                format!("Read {} facts into {name} from '{file}'.", actions.len())
            }
        })
    }

    pub fn clear(&mut self) {
        for f in self.functions.values_mut() {
            f.nodes.clear();
        }
    }

    fn calc_helper(
        &mut self,
        idents: Vec<IdentSort>,
        exprs: Vec<Expr>,
        depth: &mut i64,
    ) -> Result<(), Error> {
        self.push();
        *depth += 1;
        // Insert fresh symbols for locally universally quantified reasoning.
        for IdentSort { ident, sort } in idents {
            let sort = self.sorts.get(&sort).unwrap().clone();
            self.declare_const(ident, &sort)?;
        }
        // Insert each expression pair and run until they match.
        for ab in exprs.windows(2) {
            let a = &ab[0];
            let b = &ab[1];
            self.push();
            *depth += 1;
            self.eval_expr(a, None, true)?;
            self.eval_expr(b, None, true)?;
            let cond = Fact::Eq(vec![a.clone(), b.clone()]);
            self.run_command(
                Command::Run(RunConfig {
                    limit: 100000,
                    until: Some(cond.clone()),
                }),
                true,
            )?;
            self.run_command(Command::Check(cond), true)?;
            self.pop().unwrap();
            *depth -= 1;
        }
        self.pop().unwrap();
        *depth -= 1;
        Ok(())
    }

    // Prove a sequence of equalities universally quantified over idents
    pub fn calc(&mut self, idents: Vec<IdentSort>, exprs: Vec<Expr>) -> Result<(), Error> {
        if exprs.len() < 2 {
            Ok(())
        } else {
            let mut depth = 0;
            let res = self.calc_helper(idents, exprs, &mut depth);
            if res.is_err() {
                // pop egraph back to original state if error
                for _ in 0..depth {
                    self.pop()?;
                }
            } else {
                assert!(depth == 0);
            }
            res
        }
    }

    // Extract an expression from the current state, returning the cost, the extracted expression and some number
    // of other variants, if variants is not zero.
    pub fn extract_expr(
        &mut self,
        e: Expr,
        variants: usize,
    ) -> Result<(usize, Expr, Vec<Expr>), Error> {
        self.rebuild();
        let (_t, value) = self.eval_expr(&e, None, true)?;
        let (cost, expr) = self.extract(value);
        let exprs = if variants > 0 {
            self.extract_variants(value, variants)
        } else {
            vec![]
        };
        Ok((cost, expr, exprs))
    }

    pub fn declare_const(&mut self, name: Symbol, sort: &ArcSort) -> Result<(), Error> {
        assert!(sort.is_eq_sort());
        self.declare_function(&FunctionDecl {
            name,
            schema: Schema {
                input: vec![],
                output: sort.name(),
            },
            default: None,
            merge: None,
            cost: None,
        })?;
        let f = self.functions.get_mut(&name).unwrap();
        let id = self.unionfind.make_set();
        let value = Value::from_id(sort.name(), id);
        f.insert(ValueVec::default(), value, self.timestamp);
        Ok(())
    }
    pub fn define(
        &mut self,
        name: Symbol,
        expr: Expr,
        cost: Option<usize>,
    ) -> Result<ArcSort, Error> {
        let (sort, value) = self.eval_expr(&expr, None, true)?;
        self.declare_function(&FunctionDecl {
            name,
            schema: Schema {
                input: vec![],
                output: value.tag,
            },
            default: None,
            merge: None,
            cost,
        })?;
        let f = self.functions.get_mut(&name).unwrap();
        f.insert(ValueVec::default(), value, self.timestamp);
        Ok(sort)
    }

    fn run_program(&mut self, program: Vec<Command>) -> Result<Vec<String>, Error> {
        let mut msgs = vec![];
        let should_run = true;

        for command in program {
            let msg = self.run_command(command, should_run)?;
            log::info!("{}", msg);
            msgs.push(msg);
        }

        Ok(msgs)
    }

    // this is bad because we shouldn't inspect values like this, we should use type information
    fn bad_find_value(&self, value: Value) -> Value {
        if let Some((tag, id)) = self.value_to_id(value) {
            Value::from_id(tag, self.find(id))
        } else {
            value
        }
    }

    pub fn parse_and_run_program(&mut self, input: &str) -> Result<Vec<String>, Error> {
        let parser = ast::parse::ProgramParser::new();
        let program = parser
            .parse(input)
            .map_err(|e| e.map_token(|tok| tok.to_string()))?;
        self.run_program(program)
    }

    pub fn num_tuples(&self) -> usize {
        self.functions.values().map(|f| f.nodes.len()).sum()
    }
}

#[derive(Debug, Error)]
pub enum Error {
    #[error(transparent)]
    ParseError(#[from] lalrpop_util::ParseError<usize, String, String>),
    #[error(transparent)]
    NotFoundError(#[from] NotFoundError),
    #[error(transparent)]
    TypeError(#[from] TypeError),
    #[error("Errors:\n{}", ListDisplay(.0, "\n"))]
    TypeErrors(Vec<TypeError>),
    #[error("Check failed: {0:?} != {1:?}")]
    CheckError(Value, Value),
    #[error("Sort {0} already declared.")]
    SortAlreadyBound(Symbol),
    #[error("Presort {0} not found.")]
    PresortNotFound(Symbol),
    #[error("Tried to pop too much")]
    Pop,
    #[error("Command should have failed.")]
    ExpectFail,
}<|MERGE_RESOLUTION|>--- conflicted
+++ resolved
@@ -1033,19 +1033,16 @@
                 println!("{}", msg);
                 msg
             }
-<<<<<<< HEAD
             Command::Fail(c) => {
                 if self.run_command(*c, should_run).is_ok() {
                     return Err(Error::ExpectFail);
                 }
                 "Command failed as expected.".into()
-=======
             Command::Include(file) => {
                 let s = std::fs::read_to_string(&file)
                     .unwrap_or_else(|_| panic!("Failed to read file {file}"));
                 self.parse_and_run_program(&s)?;
                 format!("Included file {file}")
->>>>>>> 2fa87f16
             }
             Command::Input { name, file } => {
                 let func = self.functions.get_mut(&name).unwrap();
