--- conflicted
+++ resolved
@@ -846,21 +846,13 @@
                     let mut msg = format!("Extracted with cost {}: {}", report.cost, report.expr);
                     if variants > 0 {
                         let line = "\n    ";
-<<<<<<< HEAD
-                        let v_exprs = ListDisplay(&exprs, line);
+                        let v_exprs = ListDisplay(&report.variants, line);
                         println!("({})", v_exprs)
                     } else {
-                        println!("({})", expr)
+                        println!("({})", report.expr)
                     };
                     io::stdout().flush().unwrap();
                     msg.into()
-=======
-                        let v_exprs = ListDisplay(&report.variants, line);
-                        write!(msg, "\nVariants of {}:{line}{v_exprs}", report.expr).unwrap();
-                    }
-                    self.extract_report = Some(report);
-                    msg
->>>>>>> b3587294
                 } else {
                     "Skipping Extraction".into()
                 }
@@ -1135,19 +1127,12 @@
     }
 
     fn process_command(&mut self, command: Command) -> Result<Vec<NormCommand>, Error> {
-<<<<<<< HEAD
-        let program_desugared = self
-            .proof_state
-            .desugar
-            .desugar_program(vec![command], self.test_proofs)?;
-=======
         let program_desugared = self.proof_state.desugar.desugar_program(
             vec![command],
             self.test_proofs,
             self.seminaive,
         )?;
 
->>>>>>> b3587294
         let type_info_before = self.proof_state.type_info.clone();
         self.proof_state
             .type_info
