--- conflicted
+++ resolved
@@ -1,9 +1,5 @@
 use clap::Parser;
-<<<<<<< HEAD
-use egglog::{CompilerPassStop, EGraph};
-=======
-use egglog::{EGraph, SerializeConfig};
->>>>>>> 9fe03ad3
+use egglog::{CompilerPassStop, EGraph, SerializeConfig};
 use std::io::{self, BufRead, BufReader};
 use std::path::PathBuf;
 
@@ -19,17 +15,14 @@
     resugar: bool,
     #[clap(long)]
     proofs: bool,
-<<<<<<< HEAD
     #[clap(long, default_value_t = CompilerPassStop::All)]
     stop: CompilerPassStop,
     // TODO remove this evil hack
     #[clap(long, default_value_t = 3)]
     num_underscores: usize,
     inputs: Vec<PathBuf>,
-=======
     #[clap(long)]
     to_json: bool,
->>>>>>> 9fe03ad3
 }
 
 fn main() {
