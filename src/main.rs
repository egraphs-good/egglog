use clap::Parser;
use egglog::{CompilerPassStop, EGraph, SerializeConfig};
use std::io::{self, BufRead, BufReader};
use std::path::PathBuf;

#[derive(Debug, Parser)]
struct Args {
    #[clap(short = 'F', long)]
    fact_directory: Option<PathBuf>,
    #[clap(long)]
    naive: bool,
    #[clap(long)]
<<<<<<< HEAD
    save_dot: bool,
    #[clap(long)]
    save_svg: bool,
    inputs: Vec<PathBuf>,
=======
    desugar: bool,
    #[clap(long)]
    resugar: bool,
>>>>>>> 8fc012f7
    #[clap(long)]
    proofs: bool,
    #[clap(long, default_value_t = CompilerPassStop::All)]
    stop: CompilerPassStop,
    // TODO remove this evil hack
    #[clap(long, default_value_t = 3)]
    num_underscores: usize,
    inputs: Vec<PathBuf>,
    #[clap(long)]
    to_json: bool,
}

fn main() {
    env_logger::Builder::new()
        .filter_level(log::LevelFilter::Info)
        .format_timestamp(None)
        .format_target(false)
        .parse_default_env()
        .init();

    let args = Args::parse();

    let mk_egraph = || {
        let mut egraph = EGraph::default();
        egraph.set_underscores_for_desugaring(args.num_underscores);
        egraph.fact_directory = args.fact_directory.clone();
        egraph.seminaive = !args.naive;
        if args.proofs {
            egraph
                .parse_and_run_program("(set-option enable_proofs 1)")
                .unwrap();
        }
        egraph
    };

    if args.inputs.is_empty() {
        let stdin = io::stdin();
        log::info!("Welcome to Egglog!");
        let mut egraph = mk_egraph();

        for line in BufReader::new(stdin).lines() {
            match line {
                Ok(line_str) => match egraph.parse_and_run_program(&line_str) {
                    Ok(_msgs) => {}
                    Err(err) => {
                        log::error!("{}", err);
                    }
                },
                Err(err) => {
                    log::error!("{}", err);
                    std::process::exit(1)
                }
            }
            log::logger().flush();
            if egraph.is_interactive_mode() {
                eprintln!("(done)");
            }
        }

        std::process::exit(1)
    }

    for (idx, input) in args.inputs.iter().enumerate() {
<<<<<<< HEAD
        log::info!("Running {}", input.display());
        let s = std::fs::read_to_string(input).unwrap_or_else(|_| {
=======
        let program_read = std::fs::read_to_string(input).unwrap_or_else(|_| {
>>>>>>> 8fc012f7
            let arg = input.to_string_lossy();
            panic!("Failed to read file {arg}")
        });
        let mut egraph = mk_egraph();
        let already_enables = program_read.starts_with("(set-option enable_proofs 1)");
        let program = if args.proofs && !already_enables {
            format!("(set-option enable_proofs 1)\n{}", program_read)
        } else {
            program_read
        };

        if args.desugar || args.resugar {
            let parsed = egraph.parse_program(&program).unwrap();
            let desugared_str = egraph
                .process_commands(parsed, args.stop)
                .unwrap()
                .into_iter()
                .map(|x| {
                    if args.resugar {
                        x.resugar().to_string()
                    } else {
                        x.to_string()
                    }
                })
                .collect::<Vec<String>>()
                .join("\n");
            println!("{}", desugared_str);
        } else {
            match egraph.parse_and_run_program(&program) {
                Ok(_msgs) => {}
                Err(err) => {
                    log::error!("{}", err);
                    std::process::exit(1)
                }
            }
        }

<<<<<<< HEAD
        // Save the graph as a DOT file if the `save_dot` flag is set
        if args.save_dot {
            let dot_path = input.with_extension("dot");
            match egraph.save_graph_as_dot(&dot_path) {
                Ok(()) => log::info!("Saved graph as DOT file: {}", dot_path.display()),
                Err(err) => log::error!("Failed to save graph as DOT file: {}", err),
            }
        }

        // Save the graph as an SVG file if the `save_svg` flag is set
        if args.save_svg {
            let svg_path = input.with_extension("svg");
            match egraph.save_graph_as_svg(&svg_path) {
                Ok(()) => log::info!("Saved graph as SVG file: {}", svg_path.display()),
                Err(err) => log::error!("Failed to save graph as SVG file: {}", err),
            }
=======
        if args.to_json {
            let json_path = input.with_extension("json");
            let serialized = egraph.serialize(SerializeConfig::default());
            serialized.to_json_file(json_path).unwrap();
>>>>>>> 8fc012f7
        }

        // no need to drop the egraph if we are going to exit
        if idx == args.inputs.len() - 1 {
            std::mem::forget(egraph)
        }
    }
}<|MERGE_RESOLUTION|>--- conflicted
+++ resolved
@@ -10,16 +10,9 @@
     #[clap(long)]
     naive: bool,
     #[clap(long)]
-<<<<<<< HEAD
-    save_dot: bool,
-    #[clap(long)]
-    save_svg: bool,
-    inputs: Vec<PathBuf>,
-=======
     desugar: bool,
     #[clap(long)]
     resugar: bool,
->>>>>>> 8fc012f7
     #[clap(long)]
     proofs: bool,
     #[clap(long, default_value_t = CompilerPassStop::All)]
@@ -30,6 +23,10 @@
     inputs: Vec<PathBuf>,
     #[clap(long)]
     to_json: bool,
+    #[clap(long)]
+    save_dot: bool,
+    #[clap(long)]
+    save_svg: bool,
 }
 
 fn main() {
@@ -83,12 +80,7 @@
     }
 
     for (idx, input) in args.inputs.iter().enumerate() {
-<<<<<<< HEAD
-        log::info!("Running {}", input.display());
-        let s = std::fs::read_to_string(input).unwrap_or_else(|_| {
-=======
         let program_read = std::fs::read_to_string(input).unwrap_or_else(|_| {
->>>>>>> 8fc012f7
             let arg = input.to_string_lossy();
             panic!("Failed to read file {arg}")
         });
@@ -126,7 +118,13 @@
             }
         }
 
-<<<<<<< HEAD
+        if args.to_json {
+            let json_path = input.with_extension("json");
+            let serialized = egraph.serialize(SerializeConfig::default());
+            serialized.to_json_file(json_path).unwrap();
+        }
+
+
         // Save the graph as a DOT file if the `save_dot` flag is set
         if args.save_dot {
             let dot_path = input.with_extension("dot");
@@ -143,12 +141,6 @@
                 Ok(()) => log::info!("Saved graph as SVG file: {}", svg_path.display()),
                 Err(err) => log::error!("Failed to save graph as SVG file: {}", err),
             }
-=======
-        if args.to_json {
-            let json_path = input.with_extension("json");
-            let serialized = egraph.serialize(SerializeConfig::default());
-            serialized.to_json_file(json_path).unwrap();
->>>>>>> 8fc012f7
         }
 
         // no need to drop the egraph if we are going to exit
