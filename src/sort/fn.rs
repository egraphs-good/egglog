//! Sort to represent functions as values.
//!
//! To declare the sort, you must specify the exact number of arguments and the sort of each, followed by the output sort:
//! `(sort IntToString (UnstableFn (i64) String))`
//!
//! To create a function value, use the `(unstable-fn "name" [<partial args>])` primitive and to apply it use the `(unstable-app function arg1 arg2 ...)` primitive.
//! The number of args must match the number of arguments in the function sort.
//!
//!
//! The value is stored similar to the `vec` sort, as an index into a set, where each item in
//! the set is a `(Symbol, Vec<Value>)` pairs. The Symbol is the function name, and the `Vec<Value>` is
//! the list of partially applied arguments.
use std::sync::Mutex;

use crate::ast::Literal;

use super::*;

/// A function value is a name of a function, a list of partially applied arguments (values and sort)
/// Note that we must store the actual arcsorts so we can return them when returning inner values
/// and when canonicalizing
#[derive(Debug, Clone)]

struct ValueFunction(Symbol, Vec<(ArcSort, Value)>);

impl ValueFunction {
    /// Remove the arcsorts to make this hashable
    /// The arg values contain the sort name anyways
    fn hashable(&self) -> (Symbol, Vec<&Value>) {
        (self.0, self.1.iter().map(|(_, v)| v).collect())
    }
}

impl Hash for ValueFunction {
    fn hash<H: std::hash::Hasher>(&self, state: &mut H) {
        self.hashable().hash(state);
    }
}

impl PartialEq for ValueFunction {
    fn eq(&self, other: &Self) -> bool {
        self.hashable() == other.hashable()
    }
}

impl Eq for ValueFunction {}

#[derive(Debug)]
pub struct FunctionSort {
    name: Symbol,
    inputs: Vec<ArcSort>,
    output: ArcSort,
    functions: Mutex<IndexSet<ValueFunction>>,
}

impl FunctionSort {
    pub fn presort_names() -> Vec<Symbol> {
        vec!["unstable-fn".into(), "unstable-app".into()]
    }
    pub fn make_sort(
        typeinfo: &mut TypeInfo,
        name: Symbol,
        args: &[Expr],
    ) -> Result<ArcSort, TypeError> {
        if let [inputs, Expr::Var(span, output)] = args {
            let output_sort = typeinfo
                .sorts
                .get(output)
                .ok_or(TypeError::UndefinedSort(*output, span.clone()))?;

            let input_sorts = match inputs {
                Expr::Call(_, first, rest_args) => {
                    let all_args = once(first).chain(rest_args.iter().map(|arg| {
                        if let Expr::Var(_, arg) = arg {
                            arg
                        } else {
                            panic!("function sort must be called with list of input sorts");
                        }
                    }));
                    all_args
                        .map(|arg| {
                            typeinfo
                                .sorts
                                .get(arg)
                                .ok_or(TypeError::UndefinedSort(*arg, span.clone()))
                                .map(|s| s.clone())
                        })
                        .collect::<Result<Vec<_>, _>>()?
                }
                // an empty list of inputs args is parsed as a unit literal
                Expr::Lit(_, Literal::Unit) => vec![],
                _ => panic!("function sort must be called with list of input sorts"),
            };

            Ok(Arc::new(Self {
                name,
                inputs: input_sorts,
                output: output_sort.clone(),
                functions: Default::default(),
            }))
        } else {
            panic!("function sort must be called with list of input args and output sort");
        }
    }

    fn get_value(&self, value: &Value) -> ValueFunction {
        let functions = self.functions.lock().unwrap();
        functions.get_index(value.bits as usize).unwrap().clone()
    }
}

impl Sort for FunctionSort {
    fn name(&self) -> Symbol {
        self.name
    }

    fn as_arc_any(self: Arc<Self>) -> Arc<dyn Any + Send + Sync + 'static> {
        self
    }

    fn is_container_sort(&self) -> bool {
        true
    }

    fn is_eq_container_sort(&self) -> bool {
        self.inputs.iter().any(|s| s.is_eq_sort())
    }

    fn serialized_name(&self, value: &Value) -> Symbol {
        self.get_value(value).0
    }

    fn inner_values(&self, value: &Value) -> Vec<(ArcSort, Value)> {
        let functions = self.functions.lock().unwrap();
        let input_values = functions.get_index(value.bits as usize).unwrap();
        input_values.1.clone()
    }

    fn canonicalize(&self, value: &mut Value, unionfind: &UnionFind) -> bool {
        let ValueFunction(name, inputs) = self.get_value(value);
        let mut changed = false;
        let mut new_outputs = vec![];
        for (s, mut v) in inputs.into_iter() {
            changed |= s.canonicalize(&mut v, unionfind);
            new_outputs.push((s, v));
        }
        *value = ValueFunction(name, new_outputs).store(self).unwrap();
        changed
    }

    fn register_primitives(self: Arc<Self>, typeinfo: &mut TypeInfo) {
        typeinfo.add_primitive(Ctor {
            name: "unstable-fn".into(),
            function: self.clone(),
            string: typeinfo.get_sort_nofail(),
        });
        typeinfo.add_primitive(Apply {
            name: "unstable-app".into(),
            function: self.clone(),
        });
    }

    fn make_expr(&self, egraph: &EGraph, value: Value) -> (Cost, Expr) {
        let mut termdag = TermDag::default();
        let extractor = Extractor::new(egraph, &mut termdag);
        self.extract_expr(egraph, value, &extractor, &mut termdag)
            .expect("Extraction should be successful since extractor has been fully initialized")
    }

    fn extract_expr(
        &self,
        _egraph: &EGraph,
        value: Value,
        extractor: &Extractor,
        termdag: &mut TermDag,
    ) -> Option<(Cost, Expr)> {
        let ValueFunction(name, inputs) = ValueFunction::load(self, &value);
        let (cost, args) = inputs.into_iter().try_fold(
            (
                1usize,
                vec![GenericExpr::Lit(DUMMY_SPAN.clone(), Literal::String(name))],
            ),
            |(cost, mut args), (sort, value)| {
                let (new_cost, term) = extractor.find_best(value, termdag, &sort)?;
                args.push(termdag.term_to_expr(&term));
                Some((cost.saturating_add(new_cost), args))
            },
        )?;

        Some((cost, Expr::call_no_span("unstable-fn", args)))
    }
}

impl IntoSort for ValueFunction {
    type Sort = FunctionSort;
    fn store(self, sort: &Self::Sort) -> Option<Value> {
        let mut functions = sort.functions.lock().unwrap();
        let (i, _) = functions.insert_full(self);
        Some(Value {
            tag: sort.name,
            bits: i as u64,
        })
    }
}

impl FromSort for ValueFunction {
    type Sort = FunctionSort;
    fn load(sort: &Self::Sort, value: &Value) -> Self {
        sort.get_value(value)
    }
}

/// Takes a string and any number of partially applied args of any sort and returns a function
struct FunctionCTorTypeConstraint {
    name: Symbol,
    function: Arc<FunctionSort>,
    string: Arc<StringSort>,
    span: Span,
}

impl TypeConstraint for FunctionCTorTypeConstraint {
    fn get(
        &self,
        arguments: &[AtomTerm],
        typeinfo: &TypeInfo,
    ) -> Vec<Constraint<AtomTerm, ArcSort>> {
        // Must have at least one arg (plus the return value)
        if arguments.len() < 2 {
            return vec![Constraint::Impossible(
                constraint::ImpossibleConstraint::ArityMismatch {
                    atom: core::Atom {
                        span: self.span.clone(),
                        head: self.name,
                        args: arguments.to_vec(),
                    },
                    expected: 1,
                    actual: 0,
                },
            )];
        }
        let output_sort_constraint: constraint::Constraint<_, ArcSort> = Constraint::Assign(
            arguments[arguments.len() - 1].clone(),
            self.function.clone(),
        );
        // If first arg is a literal string and we know the name of the function and can use that to know what
        // types to expect
        if let AtomTerm::Literal(_, Literal::String(ref name)) = arguments[0] {
            if let Some(func_type) = typeinfo.func_types.get(name) {
                // The arguments contains the return sort as well as the function name
                let n_partial_args = arguments.len() - 2;
                // the number of partial args must match the number of inputs from the func type minus the number from
                // this function sort
                if self.function.inputs.len() + n_partial_args != func_type.input.len() {
                    return vec![Constraint::Impossible(
                        constraint::ImpossibleConstraint::ArityMismatch {
                            atom: core::Atom {
                                span: self.span.clone(),
                                head: self.name,
                                args: arguments.to_vec(),
                            },
                            expected: self.function.inputs.len() + func_type.input.len() + 1,
                            actual: arguments.len() - 1,
                        },
                    )];
                }
                // the output type and input types (starting after the partial args) must match between these functions
                let expected_output = self.function.output.clone();
                let expected_input = self.function.inputs.clone();
                let actual_output = func_type.output.clone();
                let actual_input: Vec<ArcSort> = func_type
                    .input
                    .iter()
                    .skip(n_partial_args)
                    .cloned()
                    .collect();
                if expected_output.name() != actual_output.name()
                    || expected_input
                        .iter()
                        .map(|s| s.name())
                        .ne(actual_input.iter().map(|s| s.name()))
                {
                    return vec![Constraint::Impossible(
                        constraint::ImpossibleConstraint::FunctionMismatch {
                            expected_output,
                            expected_input,
                            actual_output,
                            actual_input,
                        },
                    )];
                }
                // if they match, then just make sure the partial args match as well
                return func_type
                    .input
                    .iter()
                    .take(n_partial_args)
                    .zip(arguments.iter().skip(1))
                    .map(|(expected_sort, actual_term)| {
                        Constraint::Assign(actual_term.clone(), expected_sort.clone())
                    })
                    .chain(once(output_sort_constraint))
                    .collect();
            }
        }

        // Otherwise we just try assuming it's this function, we don't know if it is or not
        vec![
            Constraint::Assign(arguments[0].clone(), self.string.clone()),
            output_sort_constraint,
        ]
    }
}

// (unstable-fn "name" [<arg1>, <arg2>, ...])
struct Ctor {
    name: Symbol,
    function: Arc<FunctionSort>,
    string: Arc<StringSort>,
}

impl PrimitiveLike for Ctor {
    fn name(&self) -> Symbol {
        self.name
    }

    fn get_type_constraints(&self, span: &Span) -> Box<dyn TypeConstraint> {
        Box::new(FunctionCTorTypeConstraint {
            name: self.name,
            function: self.function.clone(),
            string: self.string.clone(),
            span: span.clone(),
        })
    }

    fn apply(&self, values: &[Value], egraph: Option<&mut EGraph>) -> Option<Value> {
        let egraph = egraph.expect("`unstable-fn` is not supported yet in facts.");
        let name = Symbol::load(&self.string, &values[0]);
        // self.function
        //     .sorts
        //     .insert(name.clone(), self.function.clone());
        let args = values[1..]
            .iter()
            .map(|arg| (egraph.get_sort_from_value(arg).unwrap().clone(), *arg))
            .collect();
        ValueFunction(name, args).store(&self.function)
    }
}

// (unstable-app <function> [<arg1>, <arg2>, ...])
struct Apply {
    name: Symbol,
    function: Arc<FunctionSort>,
}

impl PrimitiveLike for Apply {
    fn name(&self) -> Symbol {
        self.name
    }

    fn get_type_constraints(&self, span: &Span) -> Box<dyn TypeConstraint> {
        let mut sorts: Vec<ArcSort> = vec![self.function.clone()];
        sorts.extend(self.function.inputs.clone());
        sorts.push(self.function.output.clone());
        SimpleTypeConstraint::new(self.name(), sorts, span.clone()).into_box()
    }

    fn apply(&self, values: &[Value], egraph: Option<&mut EGraph>) -> Option<Value> {
        let egraph = egraph.expect("`unstable-app` is not supported yet in facts.");
        let ValueFunction(name, args) = ValueFunction::load(&self.function, &values[0]);
        let types: Vec<_> = args
            .iter()
            // get the sorts of partially applied args
            .map(|(sort, _)| sort.clone())
            // combine with the args for the function call and then the output
            .chain(self.function.inputs.clone())
            .chain(once(self.function.output.clone()))
            .collect();
        let values = args
            .iter()
            .map(|(_, v)| *v)
            .chain(values[1..].iter().copied())
            .collect();
        Some(call_fn(egraph, &name, types, values))
    }
}

/// Call function (either primitive or eqsort) <name> with value args <args> and return the value.
///
/// Does this in a similar way to how merge functions are resolved, using the stack and actions,
/// so that we can re-use the logic for primitive and regular functions.
fn call_fn(egraph: &mut EGraph, name: &Symbol, types: Vec<ArcSort>, args: Vec<Value>) -> Value {
    // Make a call with temp vars as each of the args
    let resolved_call = ResolvedCall::from_resolution(name, types.as_slice(), &egraph.type_info);
    let arg_vars: Vec<_> = types
        .into_iter()
        // Skip last sort which is the output sort
        .take(args.len())
        .enumerate()
        .map(|(i, sort)| ResolvedVar {
            name: format!("__arg_{}", i).into(),
            sort,
            is_global_ref: false,
        })
        .collect();
    let binding = IndexSet::from_iter(arg_vars.clone());
    let resolved_args = arg_vars
        .into_iter()
        .map(|v| GenericExpr::Var(DUMMY_SPAN.clone(), v))
        .collect();
    let expr = GenericExpr::Call(DUMMY_SPAN.clone(), resolved_call, resolved_args);
    // Similar to how the merge function is created in `Function::new`
    let (actions, mapped_expr) = expr
        .to_core_actions(
            &egraph.type_info,
            &mut binding.clone(),
            &mut egraph.symbol_gen,
        )
        .unwrap();
    let target = mapped_expr.get_corresponding_var_or_lit(&egraph.type_info);
    let program = egraph.compile_expr(&binding, &actions, &target).unwrap();
    // Similar to how the `MergeFn::Expr` case is handled in `Egraph::perform_set`
    // egraph.rebuild().unwrap();
<<<<<<< HEAD
    let mut stack = egraph.run_actions(&args, &program, true).unwrap();
=======
    let mut stack = vec![];
    egraph.run_actions(&mut stack, &args, &program).unwrap();
>>>>>>> b3a54166
    stack.pop().unwrap()
}<|MERGE_RESOLUTION|>--- conflicted
+++ resolved
@@ -419,11 +419,6 @@
     let program = egraph.compile_expr(&binding, &actions, &target).unwrap();
     // Similar to how the `MergeFn::Expr` case is handled in `Egraph::perform_set`
     // egraph.rebuild().unwrap();
-<<<<<<< HEAD
-    let mut stack = egraph.run_actions(&args, &program, true).unwrap();
-=======
-    let mut stack = vec![];
-    egraph.run_actions(&mut stack, &args, &program).unwrap();
->>>>>>> b3a54166
+    let mut stack = egraph.run_actions(&args, &program).unwrap();
     stack.pop().unwrap()
 }