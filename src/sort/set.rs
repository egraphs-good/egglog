--- conflicted
+++ resolved
@@ -132,8 +132,9 @@
     }
 
     fn make_expr(&self, egraph: &EGraph, value: Value) -> (Cost, Expr) {
-        let extractor = Extractor::new(egraph);
-        self.extract_expr(egraph, value, &extractor)
+        let mut termdag = TermDag::default();
+        let extractor = Extractor::new(egraph, &mut termdag);
+        self.extract_expr(egraph, value, &extractor, &mut termdag)
             .expect("Extraction should be successful since extractor has been fully initialized")
     }
 
@@ -142,21 +143,15 @@
         _egraph: &EGraph,
         value: Value,
         extractor: &Extractor,
+        termdag: &mut TermDag,
     ) -> Option<(Cost, Expr)> {
         let set = ValueSet::load(self, &value);
         let mut expr = Expr::call("set-empty", []);
-<<<<<<< HEAD
         let mut cost = 0;
         for e in set.iter().rev() {
-            let e = extractor.find_best(*e, &self.element)?;
+            let e = extractor.find_best(*e, termdag, &self.element)?;
             cost += e.0;
-            expr = Expr::call("set-insert", [expr, e.1])
-=======
-        let mut termdag = TermDag::default();
-        for e in set.iter().rev() {
-            let e = egraph.extract(*e, &mut termdag, &self.element).1;
-            expr = Expr::call("set-insert", [expr, termdag.term_to_expr(&e)])
->>>>>>> 3f7c3fed
+            expr = Expr::call("set-insert", [expr, termdag.term_to_expr(&e.1)])
         }
         Some((cost, expr))
     }
