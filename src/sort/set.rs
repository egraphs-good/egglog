use std::collections::BTreeSet;
use std::sync::Mutex;

use super::*;

type ValueSet = BTreeSet<Value>;

#[derive(Debug)]
pub struct SetSort {
    name: Symbol,
    element: ArcSort,
    sets: Mutex<IndexSet<ValueSet>>,
}

impl SetSort {
    pub fn element_name(&self) -> Symbol {
        self.element.name()
    }

    pub fn make_sort(
        typeinfo: &mut TypeInfo,
        name: Symbol,
        args: &[Expr],
    ) -> Result<ArcSort, TypeError> {
        if let [Expr::Var(e)] = args {
            let e = typeinfo.sorts.get(e).ok_or(TypeError::UndefinedSort(*e))?;

            if e.is_eq_container_sort() {
                return Err(TypeError::UndefinedSort(
                    "Sets nested with other EqSort containers are not allowed".into(),
                ));
            }

            Ok(Arc::new(Self {
                name,
                element: e.clone(),
                sets: Default::default(),
            }))
        } else {
            panic!()
        }
    }
}

impl Sort for SetSort {
    fn name(&self) -> Symbol {
        self.name
    }

    fn as_arc_any(self: Arc<Self>) -> Arc<dyn Any + Send + Sync + 'static> {
        self
    }

    fn is_container_sort(&self) -> bool {
        true
    }

    fn is_eq_container_sort(&self) -> bool {
        self.element.is_eq_sort()
    }

    fn foreach_tracked_values<'a>(&'a self, value: &'a Value, mut f: Box<dyn FnMut(Value) + 'a>) {
        // TODO: Potential duplication of code
        let sets = self.sets.lock().unwrap();
        let set = sets.get_index(value.bits as usize).unwrap();

        if self.element.is_eq_sort() {
            for e in set.iter() {
                f(*e)
            }
        }
    }

    fn canonicalize(&self, value: &mut Value, unionfind: &UnionFind) -> bool {
        let sets = self.sets.lock().unwrap();
        let set = sets.get_index(value.bits as usize).unwrap();
        let mut changed = false;
        let new_set: ValueSet = set
            .iter()
            .map(|e| {
                let mut e = *e;
                changed |= self.element.canonicalize(&mut e, unionfind);
                e
            })
            .collect();
        drop(sets);
        *value = new_set.store(self).unwrap();
        changed
    }

    fn register_primitives(self: Arc<Self>, typeinfo: &mut TypeInfo) {
        typeinfo.add_primitive(SetOf {
            name: "set-of".into(),
            set: self.clone(),
        });
        typeinfo.add_primitive(Ctor {
            name: "set-empty".into(),
            set: self.clone(),
        });
        typeinfo.add_primitive(Insert {
            name: "set-insert".into(),
            set: self.clone(),
        });
        typeinfo.add_primitive(NotContains {
            name: "set-not-contains".into(),
            set: self.clone(),
            unit: typeinfo.get_sort(),
        });
        typeinfo.add_primitive(Contains {
            name: "set-contains".into(),
            set: self.clone(),
            unit: typeinfo.get_sort(),
        });
        typeinfo.add_primitive(Remove {
            name: "set-remove".into(),
            set: self.clone(),
        });
        typeinfo.add_primitive(Union {
            name: "set-union".into(),
            set: self.clone(),
        });
        typeinfo.add_primitive(Diff {
            name: "set-diff".into(),
            set: self.clone(),
        });
        typeinfo.add_primitive(Intersect {
            name: "set-intersect".into(),
            set: self,
        });
    }

    fn make_expr(&self, egraph: &EGraph, value: Value) -> Expr {
        let set = ValueSet::load(self, &value);
        let mut expr = Expr::call("set-empty", []);
        for e in set.iter().rev() {
<<<<<<< HEAD
            let e = egraph.extract(*e, Some(&self.element)).1;
=======
            let e = egraph.extract(*e, &self.element).1;
>>>>>>> 5b671474
            expr = Expr::call("set-insert", [expr, e])
        }
        expr
    }
}

impl IntoSort for ValueSet {
    type Sort = SetSort;
    fn store(self, sort: &Self::Sort) -> Option<Value> {
        let mut sets = sort.sets.lock().unwrap();
        let (i, _) = sets.insert_full(self);
        Some(Value {
            tag: sort.name,
            bits: i as u64,
        })
    }
}

impl FromSort for ValueSet {
    type Sort = SetSort;
    fn load(sort: &Self::Sort, value: &Value) -> Self {
        let sets = sort.sets.lock().unwrap();
        sets.get_index(value.bits as usize).unwrap().clone()
    }
}

struct SetOf {
    name: Symbol,
    set: Arc<SetSort>,
}

impl PrimitiveLike for SetOf {
    fn name(&self) -> Symbol {
        self.name
    }

    fn accept(&self, types: &[ArcSort]) -> Option<ArcSort> {
        if types.iter().all(|t| t.name() == self.set.element_name()) {
            Some(self.set.clone())
        } else {
            None
        }
    }

    fn apply(&self, values: &[Value]) -> Option<Value> {
        let set = ValueSet::from_iter(values.iter().copied());
        set.store(&self.set)
    }
}

struct Ctor {
    name: Symbol,
    set: Arc<SetSort>,
}

impl PrimitiveLike for Ctor {
    fn name(&self) -> Symbol {
        self.name
    }

    fn accept(&self, types: &[ArcSort]) -> Option<ArcSort> {
        match types {
            [] => Some(self.set.clone()),
            _ => None,
        }
    }

    fn apply(&self, values: &[Value]) -> Option<Value> {
        assert!(values.is_empty());
        ValueSet::default().store(&self.set)
    }
}

struct Insert {
    name: Symbol,
    set: Arc<SetSort>,
}

impl PrimitiveLike for Insert {
    fn name(&self) -> Symbol {
        self.name
    }

    fn accept(&self, types: &[ArcSort]) -> Option<ArcSort> {
        match types {
            [set, key] if (set.name(), key.name()) == (self.set.name, self.set.element_name()) => {
                Some(self.set.clone())
            }
            _ => None,
        }
    }

    fn apply(&self, values: &[Value]) -> Option<Value> {
        let mut set = ValueSet::load(&self.set, &values[0]);
        set.insert(values[1]);
        set.store(&self.set)
    }
}

struct NotContains {
    name: Symbol,
    set: Arc<SetSort>,
    unit: Arc<UnitSort>,
}

impl PrimitiveLike for NotContains {
    fn name(&self) -> Symbol {
        self.name
    }

    fn accept(&self, types: &[ArcSort]) -> Option<ArcSort> {
        match types {
            [set, element]
                if (set.name(), element.name()) == (self.set.name, self.set.element_name()) =>
            {
                Some(self.unit.clone())
            }
            _ => None,
        }
    }

    fn apply(&self, values: &[Value]) -> Option<Value> {
        let set = ValueSet::load(&self.set, &values[0]);
        if set.contains(&values[1]) {
            None
        } else {
            Some(Value::unit())
        }
    }
}

struct Contains {
    name: Symbol,
    set: Arc<SetSort>,
    unit: Arc<UnitSort>,
}

impl PrimitiveLike for Contains {
    fn name(&self) -> Symbol {
        self.name
    }

    fn accept(&self, types: &[ArcSort]) -> Option<ArcSort> {
        match types {
            [set, key] if (set.name(), key.name()) == (self.set.name, self.set.element_name()) => {
                Some(self.unit.clone())
            }
            _ => None,
        }
    }

    fn apply(&self, values: &[Value]) -> Option<Value> {
        let set = ValueSet::load(&self.set, &values[0]);
        if set.contains(&values[1]) {
            Some(Value::unit())
        } else {
            None
        }
    }
}

struct Union {
    name: Symbol,
    set: Arc<SetSort>,
}

impl PrimitiveLike for Union {
    fn name(&self) -> Symbol {
        self.name
    }

    fn accept(&self, types: &[ArcSort]) -> Option<ArcSort> {
        match types {
            [set1, set2] if set1.name() == self.set.name() && set2.name() == self.set.name() => {
                Some(self.set.clone())
            }
            _ => None,
        }
    }

    fn apply(&self, values: &[Value]) -> Option<Value> {
        let mut set1 = ValueSet::load(&self.set, &values[0]);
        let set2 = ValueSet::load(&self.set, &values[1]);
        set1.extend(set2.iter());
        set1.store(&self.set)
    }
}

struct Intersect {
    name: Symbol,
    set: Arc<SetSort>,
}

impl PrimitiveLike for Intersect {
    fn name(&self) -> Symbol {
        self.name
    }

    fn accept(&self, types: &[ArcSort]) -> Option<ArcSort> {
        match types {
            [set1, set2] if set1.name() == self.set.name && set2.name() == self.set.name() => {
                Some(self.set.clone())
            }
            _ => None,
        }
    }

    fn apply(&self, values: &[Value]) -> Option<Value> {
        let mut set1 = ValueSet::load(&self.set, &values[0]);
        let set2 = ValueSet::load(&self.set, &values[1]);
        set1.retain(|k| set2.contains(k));
        // set.insert(values[1], values[2]);
        set1.store(&self.set)
    }
}

struct Remove {
    name: Symbol,
    set: Arc<SetSort>,
}

impl PrimitiveLike for Remove {
    fn name(&self) -> Symbol {
        self.name
    }

    fn accept(&self, types: &[ArcSort]) -> Option<ArcSort> {
        match types {
            [set, key] if (set.name(), key.name()) == (self.set.name, self.set.element_name()) => {
                Some(self.set.clone())
            }
            _ => None,
        }
    }

    fn apply(&self, values: &[Value]) -> Option<Value> {
        let mut set = ValueSet::load(&self.set, &values[0]);
        set.remove(&values[1]);
        set.store(&self.set)
    }
}

struct Diff {
    name: Symbol,
    set: Arc<SetSort>,
}

impl PrimitiveLike for Diff {
    fn name(&self) -> Symbol {
        self.name
    }

    fn accept(&self, types: &[ArcSort]) -> Option<ArcSort> {
        match types {
            [set1, set2] if set1.name() == self.set.name && set2.name() == self.set.name() => {
                Some(self.set.clone())
            }
            _ => None,
        }
    }

    fn apply(&self, values: &[Value]) -> Option<Value> {
        let mut set1 = ValueSet::load(&self.set, &values[0]);
        let set2 = ValueSet::load(&self.set, &values[1]);
        set1.retain(|k| !set2.contains(k));
        set1.store(&self.set)
    }
}<|MERGE_RESOLUTION|>--- conflicted
+++ resolved
@@ -133,11 +133,7 @@
         let set = ValueSet::load(self, &value);
         let mut expr = Expr::call("set-empty", []);
         for e in set.iter().rev() {
-<<<<<<< HEAD
-            let e = egraph.extract(*e, Some(&self.element)).1;
-=======
             let e = egraph.extract(*e, &self.element).1;
->>>>>>> 5b671474
             expr = Expr::call("set-insert", [expr, e])
         }
         expr
