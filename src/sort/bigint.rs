--- conflicted
+++ resolved
@@ -60,15 +60,11 @@
 
         add_primitive!(eg, "to-string" = |a: Z| -> Symbol { a.to_string().into() });
         add_primitive!(eg, "from-string" = |a: Symbol| -?> Z { a.as_str().parse::<Z>().ok() });
-<<<<<<< HEAD
-   }
-=======
     }
 
     fn value_type(&self) -> Option<TypeId> {
         Some(TypeId::of::<Z>())
     }
->>>>>>> d538090c
 
     fn reconstruct_termdag_leaf(
         &self,
@@ -79,37 +75,10 @@
         let bigint = primitives.unwrap_ref::<BigInt>(value);
 
         let as_string = termdag.lit(Literal::String(bigint.to_string().into()));
-<<<<<<< HEAD
-        Some((1, termdag.app("from-string".into(), vec![as_string])))
-    }
-
-    fn value_type(&self) -> Option<TypeId> {
-        Some(TypeId::of::<Z>())
-    }
-}
-
-impl FromSort for Z {
-    type Sort = BigIntSort;
-    fn load(_sort: &Self::Sort, value: &Value) -> Self {
-        let i = value.bits as usize;
-        INTS.lock().unwrap().get_index(i).unwrap().clone()
-=======
         termdag.app("from_string".into(), vec![as_string])
->>>>>>> d538090c
     }
 }
 
 impl IntoSort for Z {
     type Sort = BigIntSort;
-<<<<<<< HEAD
-    fn store(self, _sort: &Self::Sort) -> Value {
-        let (i, _) = INTS.lock().unwrap().insert_full(self);
-        Value {
-            #[cfg(debug_assertions)]
-            tag: BigIntSort.name(),
-            bits: i as u64,
-        }
-    }
-=======
->>>>>>> d538090c
 }