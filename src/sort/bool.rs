--- conflicted
+++ resolved
@@ -31,13 +31,10 @@
         add_primitive!(eg, "or" = |a: bool, b: bool| -> bool { a || b });
         add_primitive!(eg, "xor" = |a: bool, b: bool| -> bool { a ^ b });
         add_primitive!(eg, "=>" = |a: bool, b: bool| -> bool { !a || b });
-<<<<<<< HEAD
-=======
     }
 
     fn value_type(&self) -> Option<TypeId> {
         Some(TypeId::of::<bool>())
->>>>>>> d538090c
     }
 
     fn reconstruct_termdag_leaf(
@@ -50,29 +47,8 @@
 
         termdag.lit(Literal::Bool(*b))
     }
-
-    fn value_type(&self) -> Option<TypeId> {
-        Some(TypeId::of::<bool>())
-    }
 }
 
 impl IntoSort for bool {
     type Sort = BoolSort;
-<<<<<<< HEAD
-    fn store(self, _sort: &Self::Sort) -> Value {
-        Value {
-            #[cfg(debug_assertions)]
-            tag: BoolSort.name(),
-            bits: self as u64,
-        }
-    }
-}
-
-impl FromSort for bool {
-    type Sort = BoolSort;
-    fn load(_sort: &Self::Sort, value: &Value) -> Self {
-        value.bits != 0
-    }
-=======
->>>>>>> d538090c
 }