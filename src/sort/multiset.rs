use super::*;
use inner::MultiSet;

#[derive(Clone, Debug, PartialEq, Eq, Hash)]
<<<<<<< HEAD
pub struct MultiSetContainer<V: Clone + Hash + Ord> {
    do_rebuild: bool,
    pub data: MultiSet<V>,
}

impl Container for MultiSetContainer<core_relations::Value> {
=======
pub struct MultiSetContainer {
    do_rebuild: bool,
    pub data: MultiSet<Value>,
}

impl Container for MultiSetContainer {
>>>>>>> d538090c
    fn rebuild_contents(&mut self, rebuilder: &dyn Rebuilder) -> bool {
        if self.do_rebuild {
            let mut xs: Vec<_> = self.data.iter().copied().collect();
            let changed = rebuilder.rebuild_slice(&mut xs);
            self.data = xs.into_iter().collect();
            changed
        } else {
            false
        }
    }
<<<<<<< HEAD
    fn iter(&self) -> impl Iterator<Item = core_relations::Value> + '_ {
=======
    fn iter(&self) -> impl Iterator<Item = Value> + '_ {
>>>>>>> d538090c
        self.data.iter().copied()
    }
}

#[derive(Debug)]
pub struct MultiSetSort {
    name: Symbol,
    element: ArcSort,
<<<<<<< HEAD
    multisets: Mutex<IndexSet<MultiSetContainer<Value>>>,
=======
>>>>>>> d538090c
}

impl MultiSetSort {
    pub fn element(&self) -> ArcSort {
        self.element.clone()
    }
}

impl Presort for MultiSetSort {
    fn presort_name() -> Symbol {
        "MultiSet".into()
    }

    fn reserved_primitives() -> Vec<Symbol> {
        vec![
            "multiset-of".into(),
            "multiset-insert".into(),
            "multiset-contains".into(),
            "multiset-not-contains".into(),
            "multiset-remove".into(),
            "multiset-length".into(),
            "multiset-sum".into(),
            "unstable-multiset-map".into(),
        ]
    }

    fn make_sort(
        typeinfo: &mut TypeInfo,
        name: Symbol,
        args: &[Expr],
    ) -> Result<ArcSort, TypeError> {
        if let [Expr::Var(span, e)] = args {
            let e = typeinfo
                .get_sort_by_name(e)
                .ok_or(TypeError::UndefinedSort(*e, span.clone()))?;

            if e.is_eq_container_sort() {
                return Err(TypeError::DisallowedSort(
                    name,
                    "Multisets nested with other EqSort containers are not allowed".into(),
                    span.clone(),
                ));
            }

            Ok(Arc::new(Self {
                name,
                element: e.clone(),
            }))
        } else {
            panic!()
        }
    }
}

impl Sort for MultiSetSort {
    fn name(&self) -> Symbol {
        self.name
    }

    fn column_ty(&self, _backend: &egglog_bridge::EGraph) -> ColumnTy {
        ColumnTy::Id
    }

    fn register_type(&self, backend: &mut egglog_bridge::EGraph) {
<<<<<<< HEAD
        backend.register_container_ty::<MultiSetContainer<core_relations::Value>>();
=======
        backend.register_container_ty::<MultiSetContainer>();
    }

    fn inner_sorts(&self) -> Vec<ArcSort> {
        vec![self.element.clone()]
>>>>>>> d538090c
    }

    fn as_arc_any(self: Arc<Self>) -> Arc<dyn Any + Send + Sync + 'static> {
        self
    }

    fn is_container_sort(&self) -> bool {
        true
    }

    fn is_eq_container_sort(&self) -> bool {
        self.element.is_eq_sort()
    }

<<<<<<< HEAD
    fn inner_values(
        &self,
        egraph: &EGraph,
        value: &core_relations::Value,
    ) -> Vec<(ArcSort, core_relations::Value)> {
        let val = egraph
            .backend
            .containers()
            .get_val::<MultiSetContainer<core_relations::Value>>(*value)
            .unwrap()
            .clone();
        val.data
            .iter()
            .map(|k| (self.element.clone(), *k))
            .collect()
    }

    fn old_inner_values(&self, value: &Value) -> Vec<(ArcSort, Value)> {
        let multisets = self.multisets.lock().unwrap();
        let multiset = multisets.get_index(value.bits as usize).unwrap();
        multiset
            .data
=======
    fn inner_values(&self, containers: &Containers, value: Value) -> Vec<(ArcSort, Value)> {
        let val = containers
            .get_val::<MultiSetContainer>(value)
            .unwrap()
            .clone();
        val.data
>>>>>>> d538090c
            .iter()
            .map(|k| (self.element.clone(), *k))
            .collect()
    }

<<<<<<< HEAD
    fn canonicalize(&self, value: &mut Value, unionfind: &UnionFind) -> bool {
        let multisets = self.multisets.lock().unwrap();
        let multiset = multisets.get_index(value.bits as usize).unwrap().clone();
        let mut changed = false;
        let new_multiset = MultiSetContainer {
            do_rebuild: multiset.do_rebuild,
            data: multiset
                .data
                .iter()
                .map(|e| {
                    let mut e = *e;
                    changed |= self.element.canonicalize(&mut e, unionfind);
                    e
                })
                .collect(),
        };
        drop(multisets);
        *value = new_multiset.store(self);
        changed
    }

    fn register_primitives(self: Arc<Self>, eg: &mut EGraph) {
        add_primitive!(eg, "multiset-of" = [xs: # (self.element())] -> @MultiSetContainer<Value> (self.clone()) { MultiSetContainer { do_rebuild: self.__y.is_eq_container_sort(), data: xs.collect() } });

        add_primitive!(eg, "multiset-pick" = |xs: @MultiSetContainer<Value> (self.clone())| -> # (self.element()) { *xs.data.pick().expect("Cannot pick from an empty multiset") });
        add_primitive!(eg, "multiset-insert" = |mut xs: @MultiSetContainer<Value> (self.clone()), x: # (self.element())| -> @MultiSetContainer<Value> (self.clone()) { MultiSetContainer { data: xs.data.insert( x) , ..xs } });
        add_primitive!(eg, "multiset-remove" = |mut xs: @MultiSetContainer<Value> (self.clone()), x: # (self.element())| -> @MultiSetContainer<Value> (self.clone()) { MultiSetContainer { data: xs.data.remove(&x)?, ..xs } });

        add_primitive!(eg, "multiset-length"       = |xs: @MultiSetContainer<Value> (self.clone())| -> i64 { xs.data.len() as i64 });
        add_primitive!(eg, "multiset-contains"     = |xs: @MultiSetContainer<Value> (self.clone()), x: # (self.element())| -?> () { ( xs.data.contains(&x)).then_some(()) });
        add_primitive!(eg, "multiset-not-contains" = |xs: @MultiSetContainer<Value> (self.clone()), x: # (self.element())| -?> () { (!xs.data.contains(&x)).then_some(()) });

        add_primitive!(eg, "multiset-sum" = |xs: @MultiSetContainer<Value> (self.clone()), ys: @MultiSetContainer<Value> (self.clone())| -> @MultiSetContainer<Value> (self.clone()) { MultiSetContainer { data: xs.data.sum(ys.data), ..xs } });

=======
    fn register_primitives(self: Arc<Self>, eg: &mut EGraph) {
        add_primitive!(eg, "multiset-of" = [xs: # (self.element())] -> @MultiSetContainer (self.clone()) { MultiSetContainer { do_rebuild: self.__y.is_eq_container_sort(), data: xs.collect() } });

        add_primitive!(eg, "multiset-pick" = |xs: @MultiSetContainer (self.clone())| -> # (self.element()) { *xs.data.pick().expect("Cannot pick from an empty multiset") });
        add_primitive!(eg, "multiset-insert" = |mut xs: @MultiSetContainer (self.clone()), x: # (self.element())| -> @MultiSetContainer (self.clone()) { MultiSetContainer { data: xs.data.insert( x) , ..xs } });
        add_primitive!(eg, "multiset-remove" = |mut xs: @MultiSetContainer (self.clone()), x: # (self.element())| -> @MultiSetContainer (self.clone()) { MultiSetContainer { data: xs.data.remove(&x)?, ..xs } });

        add_primitive!(eg, "multiset-length"       = |xs: @MultiSetContainer (self.clone())| -> i64 { xs.data.len() as i64 });
        add_primitive!(eg, "multiset-contains"     = |xs: @MultiSetContainer (self.clone()), x: # (self.element())| -?> () { ( xs.data.contains(&x)).then_some(()) });
        add_primitive!(eg, "multiset-not-contains" = |xs: @MultiSetContainer (self.clone()), x: # (self.element())| -?> () { (!xs.data.contains(&x)).then_some(()) });

        add_primitive!(eg, "multiset-sum" = |xs: @MultiSetContainer (self.clone()), ys: @MultiSetContainer (self.clone())| -> @MultiSetContainer (self.clone()) { MultiSetContainer { data: xs.data.sum(ys.data), ..xs } });

>>>>>>> d538090c
        // Only include map function if we already declared a function sort with the correct signature
        let fn_sorts = eg.type_info.get_sorts_by(|s: &Arc<FunctionSort>| {
            (s.inputs().len() == 1)
                && (s.inputs()[0].name() == self.element.name())
                && (s.output().name() == self.element.name())
        });
        match fn_sorts.len() {
            0 => {}
            1 => eg.add_primitive(Map {
                name: "unstable-multiset-map".into(),
                multiset: self.clone(),
                fn_: fn_sorts.into_iter().next().unwrap(),
            }),
            _ => panic!("too many applicable function sorts"),
        }
    }

    fn reconstruct_termdag_container(
        &self,
        _containers: &Containers,
        _value: Value,
        termdag: &mut TermDag,
<<<<<<< HEAD
    ) -> Option<(Cost, Term)> {
        let multiset = MultiSetContainer::load(self, &value);
        let mut children = vec![];
        let mut cost = 0usize;
        for e in multiset.data.iter() {
            let (child_cost, child_term) = extractor.find_best(*e, termdag, &self.element)?;
            cost = cost.saturating_add(child_cost);
            children.push(child_term);
        }
        Some((cost, termdag.app("multiset-of".into(), children)))
    }

    fn serialized_name(&self, _value: &core_relations::Value) -> Symbol {
        "multiset-of".into()
    }

    fn value_type(&self) -> Option<TypeId> {
        Some(TypeId::of::<MultiSetContainer<core_relations::Value>>())
    }
}

impl IntoSort for MultiSetContainer<Value> {
    type Sort = MultiSetSort;
    fn store(self, sort: &Self::Sort) -> Value {
        let mut multisets = sort.multisets.lock().unwrap();
        let (i, _) = multisets.insert_full(self);
        Value {
            #[cfg(debug_assertions)]
            tag: sort.name,
            bits: i as u64,
        }
    }
}

impl FromSort for MultiSetContainer<Value> {
=======
        element_terms: Vec<Term>,
    ) -> Term {
        termdag.app("multiset-of".into(), element_terms)
    }

    fn serialized_name(&self, _value: Value) -> Symbol {
        "multiset-of".into()
    }

    fn value_type(&self) -> Option<TypeId> {
        Some(TypeId::of::<MultiSetContainer>())
    }
}

impl IntoSort for MultiSetContainer {
>>>>>>> d538090c
    type Sort = MultiSetSort;
}

#[derive(Clone)]
struct Map {
    name: Symbol,
    multiset: Arc<MultiSetSort>,
    fn_: Arc<FunctionSort>,
}

<<<<<<< HEAD
impl PrimitiveLike for Map {
=======
impl Primitive for Map {
>>>>>>> d538090c
    fn name(&self) -> Symbol {
        self.name
    }

    fn get_type_constraints(&self, span: &Span) -> Box<dyn TypeConstraint> {
        SimpleTypeConstraint::new(
            self.name(),
            vec![
                self.fn_.clone(),
                self.multiset.clone(),
                self.multiset.clone(),
            ],
            span.clone(),
        )
        .into_box()
    }
<<<<<<< HEAD

    fn apply(
        &self,
        values: &[Value],
        _sorts: (&[ArcSort], &ArcSort),
        egraph: Option<&mut EGraph>,
    ) -> Option<Value> {
        let egraph =
            egraph.unwrap_or_else(|| panic!("`{}` is not supported yet in facts.", self.name));
        let multiset = MultiSetContainer::load(&self.multiset, &values[1]);
        let multiset = MultiSetContainer {
            data: multiset
                .data
                .iter()
                .map(|e| self.fn_.apply(&values[0], &[*e], egraph))
                .collect(),
            ..multiset
        };
        Some(multiset.store(&self.multiset))
    }
}

impl ExternalFunction for Map {
    fn invoke(
        &self,
        exec_state: &mut ExecutionState,
        args: &[core_relations::Value],
    ) -> Option<core_relations::Value> {
        let fc = exec_state
            .containers()
            .get_val::<NewFunctionContainer>(args[0])
            .unwrap()
            .clone();
        let multiset = exec_state
            .containers()
            .get_val::<MultiSetContainer<core_relations::Value>>(args[1])
            .unwrap()
            .clone();
        let multiset = MultiSetContainer {
            data: multiset
                .data
                .iter()
                .map(|e| fc.apply(exec_state, &[*e]))
                .collect::<Option<_>>()?,
            ..multiset
        };
        Some(
            exec_state
                .clone()
                .containers()
                .register_val(multiset, exec_state),
        )
    }
}

// Place multiset in its own module to keep implementation details private from sort
mod inner {
    use std::collections::BTreeMap;
    use std::hash::Hash;
    /// Immutable multiset implementation, which is threadsafe and hash stable, regardless of insertion order.
    ///
    /// All methods that return a new multiset take ownership of the old multiset.
    #[derive(Debug, Default, Hash, Eq, PartialEq, Clone)]
    pub struct MultiSet<T: Clone + Hash + Ord>(
        /// All values should be > 0
        BTreeMap<T, usize>,
        /// cached length
        usize,
    );

=======

    fn apply(&self, exec_state: &mut ExecutionState, args: &[Value]) -> Option<Value> {
        let fc = exec_state
            .containers()
            .get_val::<FunctionContainer>(args[0])
            .unwrap()
            .clone();
        let multiset = exec_state
            .containers()
            .get_val::<MultiSetContainer>(args[1])
            .unwrap()
            .clone();
        let multiset = MultiSetContainer {
            data: multiset
                .data
                .iter()
                .map(|e| fc.apply(exec_state, &[*e]))
                .collect::<Option<_>>()?,
            ..multiset
        };
        Some(
            exec_state
                .clone()
                .containers()
                .register_val(multiset, exec_state),
        )
    }
}

// Place multiset in its own module to keep implementation details private from sort
mod inner {
    use std::collections::BTreeMap;
    use std::hash::Hash;
    /// Immutable multiset implementation, which is threadsafe and hash stable, regardless of insertion order.
    ///
    /// All methods that return a new multiset take ownership of the old multiset.
    #[derive(Debug, Default, Hash, Eq, PartialEq, Clone)]
    pub struct MultiSet<T: Clone + Hash + Ord>(
        /// All values should be > 0
        BTreeMap<T, usize>,
        /// cached length
        usize,
    );

>>>>>>> d538090c
    impl<T: Clone + Hash + Ord> MultiSet<T> {
        /// Create a new empty multiset.
        pub fn new() -> Self {
            MultiSet(BTreeMap::new(), 0)
        }

        /// Check if the multiset contains a key.
        pub fn contains(&self, value: &T) -> bool {
            self.0.contains_key(value)
        }

        /// Return the total number of elements in the multiset.
        pub fn len(&self) -> usize {
            self.1
        }

        /// Return an iterator over all elements in the multiset.
        pub fn iter(&self) -> impl Iterator<Item = &T> {
            self.0
                .iter()
                .flat_map(|(k, v)| std::iter::repeat(k).take(*v))
        }

        /// Return an arbitrary element from the multiset.
        pub fn pick(&self) -> Option<&T> {
            self.0.keys().next()
        }

        /// Insert a value into the multiset, taking ownership of it and returning a new multiset.
        pub fn insert(mut self, value: T) -> MultiSet<T> {
            self.insert_multiple_mut(value, 1);
            self
        }

        /// Remove a value from the multiset, taking ownership of it and returning a new multiset.
        pub fn remove(mut self, value: &T) -> Option<MultiSet<T>> {
            if let Some(v) = self.0.get(value) {
                self.1 -= 1;
                if *v == 1 {
                    self.0.remove(value);
                } else {
                    self.0.insert(value.clone(), v - 1);
                }
                Some(self)
            } else {
                None
            }
        }

        fn insert_multiple_mut(&mut self, value: T, n: usize) {
            self.1 += n;
            if let Some(v) = self.0.get(&value) {
                self.0.insert(value, v + n);
            } else {
                self.0.insert(value, n);
            }
        }

        /// Compute the sum of two multisets.
        pub fn sum(mut self, MultiSet(other_map, other_count): Self) -> Self {
            let target_count = self.1 + other_count;
            for (k, v) in other_map {
                self.insert_multiple_mut(k, v);
            }
            assert_eq!(self.1, target_count);
            self
        }
    }

    impl<T: Clone + Hash + Ord> FromIterator<T> for MultiSet<T> {
        fn from_iter<I: IntoIterator<Item = T>>(iter: I) -> Self {
            let mut multiset = MultiSet::new();
            for value in iter {
                multiset.insert_multiple_mut(value, 1);
            }
            multiset
        }
    }
}<|MERGE_RESOLUTION|>--- conflicted
+++ resolved
@@ -2,21 +2,12 @@
 use inner::MultiSet;
 
 #[derive(Clone, Debug, PartialEq, Eq, Hash)]
-<<<<<<< HEAD
-pub struct MultiSetContainer<V: Clone + Hash + Ord> {
-    do_rebuild: bool,
-    pub data: MultiSet<V>,
-}
-
-impl Container for MultiSetContainer<core_relations::Value> {
-=======
 pub struct MultiSetContainer {
     do_rebuild: bool,
     pub data: MultiSet<Value>,
 }
 
 impl Container for MultiSetContainer {
->>>>>>> d538090c
     fn rebuild_contents(&mut self, rebuilder: &dyn Rebuilder) -> bool {
         if self.do_rebuild {
             let mut xs: Vec<_> = self.data.iter().copied().collect();
@@ -27,11 +18,7 @@
             false
         }
     }
-<<<<<<< HEAD
-    fn iter(&self) -> impl Iterator<Item = core_relations::Value> + '_ {
-=======
     fn iter(&self) -> impl Iterator<Item = Value> + '_ {
->>>>>>> d538090c
         self.data.iter().copied()
     }
 }
@@ -40,10 +27,6 @@
 pub struct MultiSetSort {
     name: Symbol,
     element: ArcSort,
-<<<<<<< HEAD
-    multisets: Mutex<IndexSet<MultiSetContainer<Value>>>,
-=======
->>>>>>> d538090c
 }
 
 impl MultiSetSort {
@@ -108,15 +91,11 @@
     }
 
     fn register_type(&self, backend: &mut egglog_bridge::EGraph) {
-<<<<<<< HEAD
-        backend.register_container_ty::<MultiSetContainer<core_relations::Value>>();
-=======
         backend.register_container_ty::<MultiSetContainer>();
     }
 
     fn inner_sorts(&self) -> Vec<ArcSort> {
         vec![self.element.clone()]
->>>>>>> d538090c
     }
 
     fn as_arc_any(self: Arc<Self>) -> Arc<dyn Any + Send + Sync + 'static> {
@@ -131,16 +110,9 @@
         self.element.is_eq_sort()
     }
 
-<<<<<<< HEAD
-    fn inner_values(
-        &self,
-        egraph: &EGraph,
-        value: &core_relations::Value,
-    ) -> Vec<(ArcSort, core_relations::Value)> {
-        let val = egraph
-            .backend
-            .containers()
-            .get_val::<MultiSetContainer<core_relations::Value>>(*value)
+    fn inner_values(&self, containers: &Containers, value: Value) -> Vec<(ArcSort, Value)> {
+        let val = containers
+            .get_val::<MultiSetContainer>(value)
             .unwrap()
             .clone();
         val.data
@@ -149,60 +121,6 @@
             .collect()
     }
 
-    fn old_inner_values(&self, value: &Value) -> Vec<(ArcSort, Value)> {
-        let multisets = self.multisets.lock().unwrap();
-        let multiset = multisets.get_index(value.bits as usize).unwrap();
-        multiset
-            .data
-=======
-    fn inner_values(&self, containers: &Containers, value: Value) -> Vec<(ArcSort, Value)> {
-        let val = containers
-            .get_val::<MultiSetContainer>(value)
-            .unwrap()
-            .clone();
-        val.data
->>>>>>> d538090c
-            .iter()
-            .map(|k| (self.element.clone(), *k))
-            .collect()
-    }
-
-<<<<<<< HEAD
-    fn canonicalize(&self, value: &mut Value, unionfind: &UnionFind) -> bool {
-        let multisets = self.multisets.lock().unwrap();
-        let multiset = multisets.get_index(value.bits as usize).unwrap().clone();
-        let mut changed = false;
-        let new_multiset = MultiSetContainer {
-            do_rebuild: multiset.do_rebuild,
-            data: multiset
-                .data
-                .iter()
-                .map(|e| {
-                    let mut e = *e;
-                    changed |= self.element.canonicalize(&mut e, unionfind);
-                    e
-                })
-                .collect(),
-        };
-        drop(multisets);
-        *value = new_multiset.store(self);
-        changed
-    }
-
-    fn register_primitives(self: Arc<Self>, eg: &mut EGraph) {
-        add_primitive!(eg, "multiset-of" = [xs: # (self.element())] -> @MultiSetContainer<Value> (self.clone()) { MultiSetContainer { do_rebuild: self.__y.is_eq_container_sort(), data: xs.collect() } });
-
-        add_primitive!(eg, "multiset-pick" = |xs: @MultiSetContainer<Value> (self.clone())| -> # (self.element()) { *xs.data.pick().expect("Cannot pick from an empty multiset") });
-        add_primitive!(eg, "multiset-insert" = |mut xs: @MultiSetContainer<Value> (self.clone()), x: # (self.element())| -> @MultiSetContainer<Value> (self.clone()) { MultiSetContainer { data: xs.data.insert( x) , ..xs } });
-        add_primitive!(eg, "multiset-remove" = |mut xs: @MultiSetContainer<Value> (self.clone()), x: # (self.element())| -> @MultiSetContainer<Value> (self.clone()) { MultiSetContainer { data: xs.data.remove(&x)?, ..xs } });
-
-        add_primitive!(eg, "multiset-length"       = |xs: @MultiSetContainer<Value> (self.clone())| -> i64 { xs.data.len() as i64 });
-        add_primitive!(eg, "multiset-contains"     = |xs: @MultiSetContainer<Value> (self.clone()), x: # (self.element())| -?> () { ( xs.data.contains(&x)).then_some(()) });
-        add_primitive!(eg, "multiset-not-contains" = |xs: @MultiSetContainer<Value> (self.clone()), x: # (self.element())| -?> () { (!xs.data.contains(&x)).then_some(()) });
-
-        add_primitive!(eg, "multiset-sum" = |xs: @MultiSetContainer<Value> (self.clone()), ys: @MultiSetContainer<Value> (self.clone())| -> @MultiSetContainer<Value> (self.clone()) { MultiSetContainer { data: xs.data.sum(ys.data), ..xs } });
-
-=======
     fn register_primitives(self: Arc<Self>, eg: &mut EGraph) {
         add_primitive!(eg, "multiset-of" = [xs: # (self.element())] -> @MultiSetContainer (self.clone()) { MultiSetContainer { do_rebuild: self.__y.is_eq_container_sort(), data: xs.collect() } });
 
@@ -216,7 +134,6 @@
 
         add_primitive!(eg, "multiset-sum" = |xs: @MultiSetContainer (self.clone()), ys: @MultiSetContainer (self.clone())| -> @MultiSetContainer (self.clone()) { MultiSetContainer { data: xs.data.sum(ys.data), ..xs } });
 
->>>>>>> d538090c
         // Only include map function if we already declared a function sort with the correct signature
         let fn_sorts = eg.type_info.get_sorts_by(|s: &Arc<FunctionSort>| {
             (s.inputs().len() == 1)
@@ -239,43 +156,6 @@
         _containers: &Containers,
         _value: Value,
         termdag: &mut TermDag,
-<<<<<<< HEAD
-    ) -> Option<(Cost, Term)> {
-        let multiset = MultiSetContainer::load(self, &value);
-        let mut children = vec![];
-        let mut cost = 0usize;
-        for e in multiset.data.iter() {
-            let (child_cost, child_term) = extractor.find_best(*e, termdag, &self.element)?;
-            cost = cost.saturating_add(child_cost);
-            children.push(child_term);
-        }
-        Some((cost, termdag.app("multiset-of".into(), children)))
-    }
-
-    fn serialized_name(&self, _value: &core_relations::Value) -> Symbol {
-        "multiset-of".into()
-    }
-
-    fn value_type(&self) -> Option<TypeId> {
-        Some(TypeId::of::<MultiSetContainer<core_relations::Value>>())
-    }
-}
-
-impl IntoSort for MultiSetContainer<Value> {
-    type Sort = MultiSetSort;
-    fn store(self, sort: &Self::Sort) -> Value {
-        let mut multisets = sort.multisets.lock().unwrap();
-        let (i, _) = multisets.insert_full(self);
-        Value {
-            #[cfg(debug_assertions)]
-            tag: sort.name,
-            bits: i as u64,
-        }
-    }
-}
-
-impl FromSort for MultiSetContainer<Value> {
-=======
         element_terms: Vec<Term>,
     ) -> Term {
         termdag.app("multiset-of".into(), element_terms)
@@ -291,7 +171,6 @@
 }
 
 impl IntoSort for MultiSetContainer {
->>>>>>> d538090c
     type Sort = MultiSetSort;
 }
 
@@ -302,11 +181,7 @@
     fn_: Arc<FunctionSort>,
 }
 
-<<<<<<< HEAD
-impl PrimitiveLike for Map {
-=======
 impl Primitive for Map {
->>>>>>> d538090c
     fn name(&self) -> Symbol {
         self.name
     }
@@ -323,78 +198,6 @@
         )
         .into_box()
     }
-<<<<<<< HEAD
-
-    fn apply(
-        &self,
-        values: &[Value],
-        _sorts: (&[ArcSort], &ArcSort),
-        egraph: Option<&mut EGraph>,
-    ) -> Option<Value> {
-        let egraph =
-            egraph.unwrap_or_else(|| panic!("`{}` is not supported yet in facts.", self.name));
-        let multiset = MultiSetContainer::load(&self.multiset, &values[1]);
-        let multiset = MultiSetContainer {
-            data: multiset
-                .data
-                .iter()
-                .map(|e| self.fn_.apply(&values[0], &[*e], egraph))
-                .collect(),
-            ..multiset
-        };
-        Some(multiset.store(&self.multiset))
-    }
-}
-
-impl ExternalFunction for Map {
-    fn invoke(
-        &self,
-        exec_state: &mut ExecutionState,
-        args: &[core_relations::Value],
-    ) -> Option<core_relations::Value> {
-        let fc = exec_state
-            .containers()
-            .get_val::<NewFunctionContainer>(args[0])
-            .unwrap()
-            .clone();
-        let multiset = exec_state
-            .containers()
-            .get_val::<MultiSetContainer<core_relations::Value>>(args[1])
-            .unwrap()
-            .clone();
-        let multiset = MultiSetContainer {
-            data: multiset
-                .data
-                .iter()
-                .map(|e| fc.apply(exec_state, &[*e]))
-                .collect::<Option<_>>()?,
-            ..multiset
-        };
-        Some(
-            exec_state
-                .clone()
-                .containers()
-                .register_val(multiset, exec_state),
-        )
-    }
-}
-
-// Place multiset in its own module to keep implementation details private from sort
-mod inner {
-    use std::collections::BTreeMap;
-    use std::hash::Hash;
-    /// Immutable multiset implementation, which is threadsafe and hash stable, regardless of insertion order.
-    ///
-    /// All methods that return a new multiset take ownership of the old multiset.
-    #[derive(Debug, Default, Hash, Eq, PartialEq, Clone)]
-    pub struct MultiSet<T: Clone + Hash + Ord>(
-        /// All values should be > 0
-        BTreeMap<T, usize>,
-        /// cached length
-        usize,
-    );
-
-=======
 
     fn apply(&self, exec_state: &mut ExecutionState, args: &[Value]) -> Option<Value> {
         let fc = exec_state
@@ -439,7 +242,6 @@
         usize,
     );
 
->>>>>>> d538090c
     impl<T: Clone + Hash + Ord> MultiSet<T> {
         /// Create a new empty multiset.
         pub fn new() -> Self {
