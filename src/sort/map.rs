use super::*;
use std::collections::BTreeMap;

#[derive(Clone, Debug, PartialEq, Eq, Hash)]
<<<<<<< HEAD
pub struct MapContainer<V> {
    do_rebuild_keys: bool,
    do_rebuild_vals: bool,
    pub data: BTreeMap<V, V>,
}

impl Container for MapContainer<core_relations::Value> {
=======
pub struct MapContainer {
    do_rebuild_keys: bool,
    do_rebuild_vals: bool,
    pub data: BTreeMap<Value, Value>,
}

impl Container for MapContainer {
>>>>>>> d538090c
    fn rebuild_contents(&mut self, rebuilder: &dyn Rebuilder) -> bool {
        let mut changed = false;
        if self.do_rebuild_keys {
            self.data = self
                .data
                .iter()
                .map(|(old, v)| {
                    let new = rebuilder.rebuild_val(*old);
                    changed |= *old != new;
                    (new, *v)
                })
                .collect();
        }
        if self.do_rebuild_vals {
            for old in self.data.values_mut() {
                let new = rebuilder.rebuild_val(*old);
                changed |= *old != new;
                *old = new;
            }
        }
        changed
    }
<<<<<<< HEAD
    fn iter(&self) -> impl Iterator<Item = core_relations::Value> + '_ {
=======
    fn iter(&self) -> impl Iterator<Item = Value> + '_ {
>>>>>>> d538090c
        self.data.iter().flat_map(|(k, v)| [k, v]).copied()
    }
}

/// A map from a key type to a value type supporting these primitives:
/// - `map-empty`
/// - `map-insert`
/// - `map-get`
/// - `map-contains`
/// - `map-not-contains`
/// - `map-remove`
/// - `map-length`
#[derive(Debug)]
pub struct MapSort {
    name: Symbol,
    key: ArcSort,
    value: ArcSort,
<<<<<<< HEAD
    maps: Mutex<IndexSet<MapContainer<Value>>>,
=======
>>>>>>> d538090c
}

impl MapSort {
    pub fn key(&self) -> ArcSort {
        self.key.clone()
    }

    pub fn value(&self) -> ArcSort {
        self.value.clone()
    }
}

impl Presort for MapSort {
    fn presort_name() -> Symbol {
        "Map".into()
    }

    fn reserved_primitives() -> Vec<Symbol> {
        vec![
            "map-empty".into(),
            "map-insert".into(),
            "map-get".into(),
            "map-not-contains".into(),
            "map-contains".into(),
            "map-remove".into(),
            "map-length".into(),
        ]
    }

    fn make_sort(
        typeinfo: &mut TypeInfo,
        name: Symbol,
        args: &[Expr],
    ) -> Result<ArcSort, TypeError> {
        if let [Expr::Var(k_span, k), Expr::Var(v_span, v)] = args {
            let k = typeinfo
                .get_sort_by_name(k)
                .ok_or(TypeError::UndefinedSort(*k, k_span.clone()))?;
            let v = typeinfo
                .get_sort_by_name(v)
                .ok_or(TypeError::UndefinedSort(*v, v_span.clone()))?;

            // TODO: specialize the error message
            if k.is_eq_container_sort() {
                return Err(TypeError::DisallowedSort(
                    name,
                    "Maps nested with other EqSort containers are not allowed".into(),
                    k_span.clone(),
                ));
            }

            if v.is_container_sort() {
                return Err(TypeError::DisallowedSort(
                    name,
                    "Maps nested with other containers are not allowed".into(),
                    v_span.clone(),
                ));
            }

            Ok(Arc::new(Self {
                name,
                key: k.clone(),
                value: v.clone(),
            }))
        } else {
            panic!()
        }
    }
}

impl Sort for MapSort {
    fn name(&self) -> Symbol {
        self.name
    }

    fn column_ty(&self, _backend: &egglog_bridge::EGraph) -> ColumnTy {
        ColumnTy::Id
<<<<<<< HEAD
    }

    fn register_type(&self, backend: &mut egglog_bridge::EGraph) {
        backend.register_container_ty::<MapContainer<core_relations::Value>>();
    }

    fn as_arc_any(self: Arc<Self>) -> Arc<dyn Any + Send + Sync + 'static> {
        self
    }

    fn is_container_sort(&self) -> bool {
        true
=======
>>>>>>> d538090c
    }

    fn register_type(&self, backend: &mut egglog_bridge::EGraph) {
        backend.register_container_ty::<MapContainer>();
    }

<<<<<<< HEAD
    fn old_inner_values(&self, value: &Value) -> Vec<(ArcSort, Value)> {
        let maps = self.maps.lock().unwrap();
        let map = maps.get_index(value.bits as usize).unwrap();
        let mut result = Vec::new();
        for (k, v) in map.data.iter() {
            result.push((self.key.clone(), *k));
            result.push((self.value.clone(), *v));
        }
        result
    }

    fn inner_values(
        &self,
        egraph: &EGraph,
        value: &core_relations::Value,
    ) -> Vec<(ArcSort, core_relations::Value)> {
        let val = egraph
            .backend
            .containers()
            .get_val::<MapContainer<core_relations::Value>>(*value)
            .unwrap()
            .clone();
        val.data
            .iter()
            .flat_map(|(k, v)| [(self.key.clone(), *k), (self.value.clone(), *v)])
            .collect()
    }

    fn canonicalize(&self, value: &mut Value, unionfind: &UnionFind) -> bool {
        let maps = self.maps.lock().unwrap();
        let map = maps.get_index(value.bits as usize).unwrap();
        let mut changed = false;
        let new_map = MapContainer {
            do_rebuild_keys: map.do_rebuild_keys,
            do_rebuild_vals: map.do_rebuild_vals,
            data: map
                .data
                .iter()
                .map(|(k, v)| {
                    let (mut k, mut v) = (*k, *v);
                    changed |= self.key.canonicalize(&mut k, unionfind);
                    changed |= self.value.canonicalize(&mut v, unionfind);
                    (k, v)
                })
                .collect(),
        };
        drop(maps);
        *value = new_map.store(self);
        changed
    }

    fn register_primitives(self: Arc<Self>, eg: &mut EGraph) {
        add_primitive!(eg, "map-empty" = || -> @MapContainer<Value> (self.clone()) { MapContainer { do_rebuild_keys: self.__y.key.is_eq_sort(), do_rebuild_vals: self.__y.value.is_eq_sort(), data: BTreeMap::new() } });

        add_primitive!(eg, "map-get"    = |    xs: @MapContainer<Value> (self.clone()), x: # (self.key())                     | -?> # (self.value()) { xs.data.get(&x).copied() });
        add_primitive!(eg, "map-insert" = |mut xs: @MapContainer<Value> (self.clone()), x: # (self.key()), y: # (self.value())| -> @MapContainer<Value> (self.clone()) {{ xs.data.insert(x, y); xs }});
        add_primitive!(eg, "map-remove" = |mut xs: @MapContainer<Value> (self.clone()), x: # (self.key())                     | -> @MapContainer<Value> (self.clone()) {{ xs.data.remove(&x);   xs }});

        add_primitive!(eg, "map-length"       = |xs: @MapContainer<Value> (self.clone())| -> i64 { xs.data.len() as i64 });
        add_primitive!(eg, "map-contains"     = |xs: @MapContainer<Value> (self.clone()), x: # (self.key())| -?> () { ( xs.data.contains_key(&x)).then_some(()) });
        add_primitive!(eg, "map-not-contains" = |xs: @MapContainer<Value> (self.clone()), x: # (self.key())| -?> () { (!xs.data.contains_key(&x)).then_some(()) });
    }

    fn extract_term(
        &self,
        _egraph: &EGraph,
        value: Value,
        extractor: &Extractor,
        termdag: &mut TermDag,
    ) -> Option<(Cost, Term)> {
        let map = MapContainer::load(self, &value);
        let mut term = termdag.app("map-empty".into(), vec![]);
        let mut cost = 0usize;
        for (k, v) in map.data.iter().rev() {
            let k = extractor.find_best(*k, termdag, &self.key)?;
            let v = extractor.find_best(*v, termdag, &self.value)?;
            cost = cost.saturating_add(k.0).saturating_add(v.0);
            term = termdag.app("map-insert".into(), vec![term, k.1, v.1]);
        }
        Some((cost, term))
    }

    fn value_type(&self) -> Option<TypeId> {
        Some(TypeId::of::<MapContainer<core_relations::Value>>())
    }
}

impl IntoSort for MapContainer<Value> {
    type Sort = MapSort;
    fn store(self, sort: &Self::Sort) -> Value {
        let mut maps = sort.maps.lock().unwrap();
        let (i, _) = maps.insert_full(self);
        Value {
            #[cfg(debug_assertions)]
            tag: sort.name,
            bits: i as u64,
        }
=======
    fn as_arc_any(self: Arc<Self>) -> Arc<dyn Any + Send + Sync + 'static> {
        self
>>>>>>> d538090c
    }

<<<<<<< HEAD
impl FromSort for MapContainer<Value> {
    type Sort = MapSort;
    fn load(sort: &Self::Sort, value: &Value) -> Self {
        let maps = sort.maps.lock().unwrap();
        maps.get_index(value.bits as usize).unwrap().clone()
    }
=======
    fn inner_sorts(&self) -> Vec<ArcSort> {
        vec![self.key.clone(), self.value.clone()]
    }

    fn is_container_sort(&self) -> bool {
        true
    }

    fn is_eq_container_sort(&self) -> bool {
        self.key.is_eq_sort() || self.value.is_eq_sort()
    }

    fn inner_values(&self, containers: &Containers, value: Value) -> Vec<(ArcSort, Value)> {
        let val = containers.get_val::<MapContainer>(value).unwrap().clone();
        val.data
            .iter()
            .flat_map(|(k, v)| [(self.key.clone(), *k), (self.value.clone(), *v)])
            .collect()
    }

    fn register_primitives(self: Arc<Self>, eg: &mut EGraph) {
        add_primitive!(eg, "map-empty" = || -> @MapContainer (self.clone()) { MapContainer { do_rebuild_keys: self.__y.key.is_eq_sort(), do_rebuild_vals: self.__y.value.is_eq_sort(), data: BTreeMap::new() } });

        add_primitive!(eg, "map-get"    = |    xs: @MapContainer (self.clone()), x: # (self.key())                     | -?> # (self.value()) { xs.data.get(&x).copied() });
        add_primitive!(eg, "map-insert" = |mut xs: @MapContainer (self.clone()), x: # (self.key()), y: # (self.value())| -> @MapContainer (self.clone()) {{ xs.data.insert(x, y); xs }});
        add_primitive!(eg, "map-remove" = |mut xs: @MapContainer (self.clone()), x: # (self.key())                     | -> @MapContainer (self.clone()) {{ xs.data.remove(&x);   xs }});

        add_primitive!(eg, "map-length"       = |xs: @MapContainer (self.clone())| -> i64 { xs.data.len() as i64 });
        add_primitive!(eg, "map-contains"     = |xs: @MapContainer (self.clone()), x: # (self.key())| -?> () { ( xs.data.contains_key(&x)).then_some(()) });
        add_primitive!(eg, "map-not-contains" = |xs: @MapContainer (self.clone()), x: # (self.key())| -?> () { (!xs.data.contains_key(&x)).then_some(()) });
    }

    fn value_type(&self) -> Option<TypeId> {
        Some(TypeId::of::<MapContainer>())
    }

    fn reconstruct_termdag_container(
        &self,
        _containers: &Containers,
        _value: Value,
        termdag: &mut TermDag,
        element_terms: Vec<Term>,
    ) -> Term {
        let mut term = termdag.app("map-empty".into(), vec![]);

        for x in element_terms.chunks(2) {
            term = termdag.app("map-insert".into(), vec![term, x[0].clone(), x[1].clone()])
        }

        term
    }
}

impl IntoSort for MapContainer {
    type Sort = MapSort;
>>>>>>> d538090c
}<|MERGE_RESOLUTION|>--- conflicted
+++ resolved
@@ -2,15 +2,6 @@
 use std::collections::BTreeMap;
 
 #[derive(Clone, Debug, PartialEq, Eq, Hash)]
-<<<<<<< HEAD
-pub struct MapContainer<V> {
-    do_rebuild_keys: bool,
-    do_rebuild_vals: bool,
-    pub data: BTreeMap<V, V>,
-}
-
-impl Container for MapContainer<core_relations::Value> {
-=======
 pub struct MapContainer {
     do_rebuild_keys: bool,
     do_rebuild_vals: bool,
@@ -18,7 +9,6 @@
 }
 
 impl Container for MapContainer {
->>>>>>> d538090c
     fn rebuild_contents(&mut self, rebuilder: &dyn Rebuilder) -> bool {
         let mut changed = false;
         if self.do_rebuild_keys {
@@ -41,11 +31,7 @@
         }
         changed
     }
-<<<<<<< HEAD
-    fn iter(&self) -> impl Iterator<Item = core_relations::Value> + '_ {
-=======
     fn iter(&self) -> impl Iterator<Item = Value> + '_ {
->>>>>>> d538090c
         self.data.iter().flat_map(|(k, v)| [k, v]).copied()
     }
 }
@@ -63,10 +49,6 @@
     name: Symbol,
     key: ArcSort,
     value: ArcSort,
-<<<<<<< HEAD
-    maps: Mutex<IndexSet<MapContainer<Value>>>,
-=======
->>>>>>> d538090c
 }
 
 impl MapSort {
@@ -144,139 +126,16 @@
 
     fn column_ty(&self, _backend: &egglog_bridge::EGraph) -> ColumnTy {
         ColumnTy::Id
-<<<<<<< HEAD
     }
 
     fn register_type(&self, backend: &mut egglog_bridge::EGraph) {
-        backend.register_container_ty::<MapContainer<core_relations::Value>>();
+        backend.register_container_ty::<MapContainer>();
     }
 
     fn as_arc_any(self: Arc<Self>) -> Arc<dyn Any + Send + Sync + 'static> {
         self
     }
 
-    fn is_container_sort(&self) -> bool {
-        true
-=======
->>>>>>> d538090c
-    }
-
-    fn register_type(&self, backend: &mut egglog_bridge::EGraph) {
-        backend.register_container_ty::<MapContainer>();
-    }
-
-<<<<<<< HEAD
-    fn old_inner_values(&self, value: &Value) -> Vec<(ArcSort, Value)> {
-        let maps = self.maps.lock().unwrap();
-        let map = maps.get_index(value.bits as usize).unwrap();
-        let mut result = Vec::new();
-        for (k, v) in map.data.iter() {
-            result.push((self.key.clone(), *k));
-            result.push((self.value.clone(), *v));
-        }
-        result
-    }
-
-    fn inner_values(
-        &self,
-        egraph: &EGraph,
-        value: &core_relations::Value,
-    ) -> Vec<(ArcSort, core_relations::Value)> {
-        let val = egraph
-            .backend
-            .containers()
-            .get_val::<MapContainer<core_relations::Value>>(*value)
-            .unwrap()
-            .clone();
-        val.data
-            .iter()
-            .flat_map(|(k, v)| [(self.key.clone(), *k), (self.value.clone(), *v)])
-            .collect()
-    }
-
-    fn canonicalize(&self, value: &mut Value, unionfind: &UnionFind) -> bool {
-        let maps = self.maps.lock().unwrap();
-        let map = maps.get_index(value.bits as usize).unwrap();
-        let mut changed = false;
-        let new_map = MapContainer {
-            do_rebuild_keys: map.do_rebuild_keys,
-            do_rebuild_vals: map.do_rebuild_vals,
-            data: map
-                .data
-                .iter()
-                .map(|(k, v)| {
-                    let (mut k, mut v) = (*k, *v);
-                    changed |= self.key.canonicalize(&mut k, unionfind);
-                    changed |= self.value.canonicalize(&mut v, unionfind);
-                    (k, v)
-                })
-                .collect(),
-        };
-        drop(maps);
-        *value = new_map.store(self);
-        changed
-    }
-
-    fn register_primitives(self: Arc<Self>, eg: &mut EGraph) {
-        add_primitive!(eg, "map-empty" = || -> @MapContainer<Value> (self.clone()) { MapContainer { do_rebuild_keys: self.__y.key.is_eq_sort(), do_rebuild_vals: self.__y.value.is_eq_sort(), data: BTreeMap::new() } });
-
-        add_primitive!(eg, "map-get"    = |    xs: @MapContainer<Value> (self.clone()), x: # (self.key())                     | -?> # (self.value()) { xs.data.get(&x).copied() });
-        add_primitive!(eg, "map-insert" = |mut xs: @MapContainer<Value> (self.clone()), x: # (self.key()), y: # (self.value())| -> @MapContainer<Value> (self.clone()) {{ xs.data.insert(x, y); xs }});
-        add_primitive!(eg, "map-remove" = |mut xs: @MapContainer<Value> (self.clone()), x: # (self.key())                     | -> @MapContainer<Value> (self.clone()) {{ xs.data.remove(&x);   xs }});
-
-        add_primitive!(eg, "map-length"       = |xs: @MapContainer<Value> (self.clone())| -> i64 { xs.data.len() as i64 });
-        add_primitive!(eg, "map-contains"     = |xs: @MapContainer<Value> (self.clone()), x: # (self.key())| -?> () { ( xs.data.contains_key(&x)).then_some(()) });
-        add_primitive!(eg, "map-not-contains" = |xs: @MapContainer<Value> (self.clone()), x: # (self.key())| -?> () { (!xs.data.contains_key(&x)).then_some(()) });
-    }
-
-    fn extract_term(
-        &self,
-        _egraph: &EGraph,
-        value: Value,
-        extractor: &Extractor,
-        termdag: &mut TermDag,
-    ) -> Option<(Cost, Term)> {
-        let map = MapContainer::load(self, &value);
-        let mut term = termdag.app("map-empty".into(), vec![]);
-        let mut cost = 0usize;
-        for (k, v) in map.data.iter().rev() {
-            let k = extractor.find_best(*k, termdag, &self.key)?;
-            let v = extractor.find_best(*v, termdag, &self.value)?;
-            cost = cost.saturating_add(k.0).saturating_add(v.0);
-            term = termdag.app("map-insert".into(), vec![term, k.1, v.1]);
-        }
-        Some((cost, term))
-    }
-
-    fn value_type(&self) -> Option<TypeId> {
-        Some(TypeId::of::<MapContainer<core_relations::Value>>())
-    }
-}
-
-impl IntoSort for MapContainer<Value> {
-    type Sort = MapSort;
-    fn store(self, sort: &Self::Sort) -> Value {
-        let mut maps = sort.maps.lock().unwrap();
-        let (i, _) = maps.insert_full(self);
-        Value {
-            #[cfg(debug_assertions)]
-            tag: sort.name,
-            bits: i as u64,
-        }
-=======
-    fn as_arc_any(self: Arc<Self>) -> Arc<dyn Any + Send + Sync + 'static> {
-        self
->>>>>>> d538090c
-    }
-
-<<<<<<< HEAD
-impl FromSort for MapContainer<Value> {
-    type Sort = MapSort;
-    fn load(sort: &Self::Sort, value: &Value) -> Self {
-        let maps = sort.maps.lock().unwrap();
-        maps.get_index(value.bits as usize).unwrap().clone()
-    }
-=======
     fn inner_sorts(&self) -> Vec<ArcSort> {
         vec![self.key.clone(), self.value.clone()]
     }
@@ -332,5 +191,4 @@
 
 impl IntoSort for MapContainer {
     type Sort = MapSort;
->>>>>>> d538090c
 }