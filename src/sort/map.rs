--- conflicted
+++ resolved
@@ -120,8 +120,9 @@
     }
 
     fn make_expr(&self, egraph: &EGraph, value: Value) -> (Cost, Expr) {
-        let extractor = Extractor::new(egraph);
-        self.extract_expr(egraph, value, &extractor)
+        let mut termdag = TermDag::default();
+        let extractor = Extractor::new(egraph, &mut termdag);
+        self.extract_expr(egraph, value, &extractor, &mut termdag)
             .expect("Extraction should be successful since extractor has been fully initialized")
     }
 
@@ -130,26 +131,19 @@
         _egraph: &EGraph,
         value: Value,
         extractor: &Extractor,
+        termdag: &mut TermDag,
     ) -> Option<(Cost, Expr)> {
         let map = ValueMap::load(self, &value);
         let mut expr = Expr::call("map-empty", []);
-<<<<<<< HEAD
-        let mut cost = 0;
+        let mut cost = 0usize;
         for (k, v) in map.iter().rev() {
-            let k = extractor.find_best(*k, &self.key)?;
-            let v = extractor.find_best(*v, &self.value)?;
-            cost += k.0 + v.0;
-            expr = Expr::call("map-insert", [expr, k.1, v.1])
-=======
-        let mut termdag = TermDag::default();
-        for (k, v) in map.iter().rev() {
-            let k = egraph.extract(*k, &mut termdag, &self.key).1;
-            let v = egraph.extract(*v, &mut termdag, &self.value).1;
+            let k = extractor.find_best(*k, termdag, &self.key)?;
+            let v = extractor.find_best(*v, termdag, &self.value)?;
+            cost = cost.saturating_add(k.0).saturating_add(v.0);
             expr = Expr::call(
                 "map-insert",
-                [expr, termdag.term_to_expr(&k), termdag.term_to_expr(&v)],
+                [expr, termdag.term_to_expr(&k.1), termdag.term_to_expr(&v.1)],
             )
->>>>>>> 3f7c3fed
         }
         Some((cost, expr))
     }
