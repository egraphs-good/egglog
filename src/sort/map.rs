--- conflicted
+++ resolved
@@ -131,13 +131,8 @@
         let map = ValueMap::load(self, &value);
         let mut expr = Expr::call("map-empty", []);
         for (k, v) in map.iter().rev() {
-<<<<<<< HEAD
-            let k = egraph.extract(*k, Some(&self.key)).1;
-            let v = egraph.extract(*v, Some(&self.value)).1;
-=======
             let k = egraph.extract(*k, &self.key).1;
             let v = egraph.extract(*v, &self.value).1;
->>>>>>> 5b671474
             expr = Expr::call("map-insert", [expr, k, v])
         }
         expr
