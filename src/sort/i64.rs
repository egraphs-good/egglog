--- conflicted
+++ resolved
@@ -76,13 +76,10 @@
         add_primitive!(eg, "count-matches" = |a: S, b: S| -> i64 {
             a.as_str().matches(b.as_str()).count() as i64
         });
-<<<<<<< HEAD
-=======
     }
 
     fn value_type(&self) -> Option<TypeId> {
         Some(TypeId::of::<i64>())
->>>>>>> d538090c
     }
 
     fn reconstruct_termdag_leaf(
@@ -90,39 +87,13 @@
         primitives: &Primitives,
         value: Value,
         termdag: &mut TermDag,
-<<<<<<< HEAD
-    ) -> Option<(Cost, Term)> {
-        Some((1, termdag.lit(Literal::Int(value.bits as _))))
-    }
+    ) -> Term {
+        let i = primitives.unwrap_ref::<i64>(value);
 
-    fn value_type(&self) -> Option<TypeId> {
-        Some(TypeId::of::<i64>())
+        termdag.lit(Literal::Int(*i))
     }
 }
 
 impl IntoSort for i64 {
     type Sort = I64Sort;
-    fn store(self, _sort: &Self::Sort) -> Value {
-        Value {
-            #[cfg(debug_assertions)]
-            tag: I64Sort.name(),
-            bits: self as u64,
-        }
-=======
-    ) -> Term {
-        let i = primitives.unwrap_ref::<i64>(value);
-
-        termdag.lit(Literal::Int(*i))
->>>>>>> d538090c
-    }
-}
-
-impl IntoSort for i64 {
-    type Sort = I64Sort;
-<<<<<<< HEAD
-    fn load(_sort: &Self::Sort, value: &Value) -> Self {
-        value.bits as Self
-    }
-=======
->>>>>>> d538090c
 }