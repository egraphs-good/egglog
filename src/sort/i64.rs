--- conflicted
+++ resolved
@@ -42,15 +42,10 @@
         add_primitives!(eg, ">>" = |a: i64, b: i64| -> Opt<i64> { b.try_into().ok().and_then(|b| a.checked_shr(b)) });
         add_primitives!(eg, "not-i64" = |a: i64| -> i64 { !a });
 
-<<<<<<< HEAD
-        add_primitives!(eg, "<" = |a: i64, b: i64| -> Opt { (a < b).then_some(()) }); 
-        add_primitives!(eg, ">" = |a: i64, b: i64| -> Opt { (a > b).then_some(()) }); 
-=======
         add_primitives!(eg, "<" = |a: i64, b: i64| -> Opt { (a < b).then(|| ()) }); 
         add_primitives!(eg, ">" = |a: i64, b: i64| -> Opt { (a > b).then(|| ()) }); 
         add_primitives!(eg, "<=" = |a: i64, b: i64| -> Opt { (a <= b).then(|| ()) }); 
         add_primitives!(eg, ">=" = |a: i64, b: i64| -> Opt { (a >= b).then(|| ()) }); 
->>>>>>> e130ef2c
 
         add_primitives!(eg, "min" = |a: i64, b: i64| -> i64 { a.min(b) }); 
         add_primitives!(eg, "max" = |a: i64, b: i64| -> i64 { a.max(b) });
