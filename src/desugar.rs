use std::cmp::max;

use crate::*;

pub(crate) type Fresh = dyn FnMut() -> Symbol;
<<<<<<< HEAD
pub(crate) type NewId = dyn FnMut() -> CommandId;

pub(crate) fn literal_name(desugar: &Desugar, literal: &Literal) -> Symbol {
    desugar.egraph.type_info.infer_literal(literal).name()
}

// Makes a function that gets fresh names by counting
// the max number of underscores in the program
pub(crate) fn make_get_fresh(program: &Vec<Command>) -> impl FnMut() -> Symbol {
    make_get_fresh_from_str(&ListDisplay(program, "\n").to_string())
}

fn make_get_fresh_from_str(program_str: &str) -> impl FnMut() -> Symbol {
    let mut max_underscores: usize = 0;
    let mut counter: i64 = -1;
    for char in program_str.chars() {
        if char == '_' {
            counter = max(counter, 0);
            counter += 1;
            max_underscores = max(max_underscores, counter as usize);
        } else {
            counter = -1;
        }
    }

    let underscores = "_".repeat(max_underscores + 1);
    let mut fcounter = 0;
    move || {
        fcounter += 1;
        format!("v{}{}", fcounter, underscores).into()
    }
}

fn desugar_datatype(name: Symbol, variants: Vec<Variant>) -> Vec<NCommand> {
    vec![NCommand::Sort(name, None)]
        .into_iter()
        .chain(variants.into_iter().map(|variant| {
            if variant.types.is_empty() {
                NCommand::Declare(variant.name, name, None)
            } else {
                NCommand::Function(FunctionDecl {
                    name: variant.name,
                    schema: Schema {
                        input: variant.types,
                        output: name,
                    },
                    merge: None,
                    merge_action: vec![],
                    default: None,
                    cost: variant.cost,
                })
            }
=======

fn desugar_datatype(name: Symbol, variants: Vec<Variant>) -> Vec<NormCommand> {
    vec![NormCommand::Sort(name, None)]
        .into_iter()
        .chain(variants.into_iter().map(|variant| {
            NormCommand::Function(FunctionDecl {
                name: variant.name,
                schema: Schema {
                    input: variant.types,
                    output: name,
                },
                merge: None,
                merge_action: vec![],
                default: None,
                cost: variant.cost,
            })
>>>>>>> 1942b0b0
        }))
        .collect()
}

<<<<<<< HEAD
fn desugar_rewrite(ruleset: Symbol, rewrite: &Rewrite, desugar: &mut Desugar) -> Vec<NCommand> {
    let var = Symbol::from("rewrite_var__");
    vec![NCommand::NormRule(
=======
fn desugar_rewrite(
    ruleset: Symbol,
    rewrite: &Rewrite,
    globals: &HashSet<Symbol>,
) -> Vec<NormCommand> {
    let var = Symbol::from("rewrite_var__");
    vec![NormCommand::NormRule(
>>>>>>> 1942b0b0
        ruleset,
        flatten_rule(
            Rule {
                body: [Fact::Eq(vec![Expr::Var(var), rewrite.lhs.clone()])]
                    .into_iter()
                    .chain(rewrite.conditions.clone())
                    .collect(),
                head: vec![Action::Union(Expr::Var(var), rewrite.rhs.clone())],
            },
<<<<<<< HEAD
            desugar,
        ),
    )]
}

fn desugar_birewrite(ruleset: Symbol, rewrite: &Rewrite, desugar: &mut Desugar) -> Vec<NCommand> {
=======
            globals,
        ),
    )]
}

fn desugar_birewrite(
    ruleset: Symbol,
    rewrite: &Rewrite,
    globals: &HashSet<Symbol>,
) -> Vec<NormCommand> {
>>>>>>> 1942b0b0
    let rw2 = Rewrite {
        lhs: rewrite.rhs.clone(),
        rhs: rewrite.lhs.clone(),
        conditions: rewrite.conditions.clone(),
    };
<<<<<<< HEAD
    desugar_rewrite(ruleset, rewrite, desugar)
        .into_iter()
        .chain(desugar_rewrite(ruleset, &rw2, desugar))
        .collect()
}

fn expr_to_ssa(lhs: Symbol, expr: &Expr, desugar: &mut Desugar, res: &mut Vec<NormFact>) {
    match expr {
        Expr::Lit(l) => {
            res.push(NormFact::AssignLit(lhs, l.clone()));
        }
        Expr::Var(v) => {
            res.push(NormFact::ConstrainEq(lhs, *v));
=======
    desugar_rewrite(ruleset, rewrite, globals)
        .into_iter()
        .chain(desugar_rewrite(ruleset, &rw2, globals))
        .collect()
}

// TODO use an egraph to perform the Norm translation without introducing
// so many fresh variables
fn expr_to_ssa(
    expr: &Expr,
    get_fresh: &mut Fresh,
    var_used: &mut HashSet<Symbol>,
    var_just_used: &mut HashSet<Symbol>,
    res: &mut Vec<NormFact>,
    constraints: &mut Vec<NormFact>,
) -> Symbol {
    match expr {
        Expr::Lit(l) => {
            let fresh = get_fresh();
            res.push(NormFact::AssignLit(fresh, l.clone()));
            let fresh2 = get_fresh();
            res.push(NormFact::ConstrainEq(fresh2, fresh));
            fresh2
        }
        Expr::Var(v) => {
            if var_used.insert(*v) {
                var_just_used.insert(*v);
                *v
            } else {
                let fresh = get_fresh();
                // logic to satisfy typechecker
                // if we used the variable in this recurrence, add the constraint afterwards
                if var_just_used.contains(v) {
                    constraints.push(NormFact::ConstrainEq(fresh, *v));
                // otherwise add the constrain immediately so we have the type
                } else {
                    res.push(NormFact::ConstrainEq(fresh, *v));
                }
                fresh
            }
>>>>>>> 1942b0b0
        }
        Expr::Call(f, children) => {
            let mut new_children = vec![];
            for child in children {
<<<<<<< HEAD
                match child {
                    Expr::Var(v) => {
                        new_children.push(*v);
                    }
                    _ => {
                        let fresh = (desugar.get_fresh)();
                        expr_to_ssa(fresh, child, desugar, res);
                        new_children.push(fresh);
                    }
                }
            }
            res.push(NormFact::Assign(lhs, NormExpr::Call(*f, new_children)));
        }
    }
}

fn flatten_equalities(equalities: Vec<(Symbol, Expr)>, desugar: &mut Desugar) -> Vec<NormFact> {
    let mut res = vec![];

    for (lhs, rhs) in equalities {
        expr_to_ssa(lhs, &rhs, desugar, &mut res);
=======
                new_children.push(expr_to_ssa(
                    child,
                    get_fresh,
                    var_used,
                    var_just_used,
                    res,
                    constraints,
                ));
            }
            let fresh = get_fresh();
            res.push(NormFact::Assign(fresh, NormExpr::Call(*f, new_children)));
            let fresh2 = get_fresh();
            res.push(NormFact::ConstrainEq(fresh2, fresh));
            fresh2
        }
    }
}

fn ssa_valid_expr(expr: &NormExpr, var_used: &mut HashSet<Symbol>) -> bool {
    match expr {
        NormExpr::Call(_, children) => {
            for child in children {
                if !var_used.insert(*child) {
                    return false;
                }
            }
        }
    }
    true
}

pub(crate) fn assert_ssa_valid(facts: &Vec<NormFact>, actions: &Vec<NormAction>) -> bool {
    //println!("assert_ssa_valid: {:?}", facts);
    let mut var_used: HashSet<Symbol> = Default::default();
    let mut var_used_constraints: HashSet<Symbol> = Default::default();
    for fact in facts {
        match fact {
            NormFact::Assign(v, expr) => {
                if !var_used.insert(*v) {
                    panic!("invalid Norm variable: {:?}", v);
                }

                if !ssa_valid_expr(expr, &mut var_used) {
                    panic!("invalid Norm fact: {:?}", expr);
                }
            }
            NormFact::ConstrainEq(v, v2) => {
                let b1 = var_used_constraints.insert(*v);
                let b2 = var_used_constraints.insert(*v2);
                // any constraints on variables are valid, but one needs to be defined
                if !var_used.contains(v) && !var_used.contains(v2) && b1 && b2 {
                    panic!("invalid Norm constraint: {:?} = {:?}", v, v2);
                }
            }
            NormFact::AssignLit(v, _) => {
                if !var_used.insert(*v) {
                    panic!("invalid Norm variable: {:?}", v);
                }
            }
        }
    }

    var_used.extend(var_used_constraints);

    let mut fdefuse = |var, isdef| {
        if isdef {
            if !var_used.insert(var) {
                panic!("invalid Norm variable: {:?}", var);
            }
        } else if !var_used.contains(&var) {
            panic!("invalid Norm variable: {:?}", var);
        }
        var
    };
    for action in actions {
        action.map_def_use(&mut fdefuse);
    }

    true
}

fn flatten_equalities(equalities: Vec<(Symbol, Expr)>, get_fresh: &mut Fresh) -> Vec<NormFact> {
    let mut res = vec![];

    let mut var_used = Default::default();
    for (lhs, rhs) in equalities {
        let mut constraints = vec![];
        let result = expr_to_ssa(
            &rhs,
            get_fresh,
            &mut var_used,
            &mut Default::default(),
            &mut res,
            &mut constraints,
        );
        res.extend(constraints);

        var_used.insert(lhs);
        res.push(NormFact::ConstrainEq(lhs, result));
>>>>>>> 1942b0b0
    }

    res
}

<<<<<<< HEAD
fn flatten_facts(facts: &Vec<Fact>, desugar: &mut Desugar) -> Vec<NormFact> {
=======
fn flatten_facts(facts: &Vec<Fact>, get_fresh: &mut Fresh) -> Vec<NormFact> {
>>>>>>> 1942b0b0
    let mut equalities = vec![];
    for fact in facts {
        match fact {
            Fact::Eq(args) => {
                assert!(args.len() == 2);
                let lhs = &args[0];
                let rhs = &args[1];
                if let Expr::Var(v) = lhs {
                    equalities.push((*v, rhs.clone()));
                } else if let Expr::Var(v) = rhs {
                    equalities.push((*v, lhs.clone()));
                } else {
<<<<<<< HEAD
                    let fresh = (desugar.get_fresh)();
=======
                    let fresh = get_fresh();
>>>>>>> 1942b0b0
                    equalities.push((fresh, lhs.clone()));
                    equalities.push((fresh, rhs.clone()));
                }
            }
            Fact::Fact(expr) => {
<<<<<<< HEAD
                equalities.push(((desugar.get_fresh)(), expr.clone()));
            }
        }
    }

    flatten_equalities(equalities, desugar)
}

fn expr_to_flat_actions(
    expr: &Expr,
    get_fresh: &mut Box<Fresh>,
    res: &mut Vec<NormAction>,
    memo: &mut HashMap<Expr, Symbol>,
) -> Symbol {
    if let Some(existing) = memo.get(expr) {
        return *existing;
    }
    let assign = (get_fresh)();
=======
                equalities.push((get_fresh(), expr.clone()));
            }
        }
    }

    flatten_equalities(equalities, get_fresh)
}

fn expr_to_flat_actions(
    assign: Symbol,
    expr: &Expr,
    get_fresh: &mut Fresh,
    res: &mut Vec<NormAction>,
) {
>>>>>>> 1942b0b0
    match expr {
        Expr::Lit(l) => {
            res.push(NormAction::LetLit(assign, l.clone()));
        }
        Expr::Var(v) => {
            res.push(NormAction::LetVar(assign, *v));
        }
        Expr::Call(f, children) => {
            let mut new_children = vec![];
            for child in children {
<<<<<<< HEAD
                match child {
                    Expr::Var(v) => {
                        new_children.push(*v);
                    }
                    _ => {
                        let child = expr_to_flat_actions(child, get_fresh, res, memo);
                        new_children.push(child);
                    }
                }
            }
            res.push(NormAction::Let(assign, NormExpr::Call(*f, new_children)));
        }
    }
    memo.insert(expr.clone(), assign);
    assign
}

fn flatten_actions(actions: &Vec<Action>, desugar: &mut Desugar, global: bool) -> Vec<NormAction> {
    let mut memo = Default::default();
    let mut add_expr = |expr: Expr, res: &mut Vec<NormAction>| -> Symbol {
        if global {
            expr_to_flat_actions(&expr, &mut desugar.get_fresh, res, &mut desugar.define_memo)
        } else {
            expr_to_flat_actions(&expr, &mut desugar.get_fresh, res, &mut memo)
        }
    };

    let mut res = vec![];

    for action in actions {
        match action {
            Action::Let(symbol, expr) => {
                let added = add_expr(expr.clone(), &mut res);
                assert_ne!(*symbol, added);
                res.push(NormAction::LetVar(*symbol, added));
            }
            Action::Set(symbol, exprs, rhs) => {
                let set = NormAction::Set(
                    NormExpr::Call(
                        *symbol,
                        exprs
                            .clone()
                            .into_iter()
                            .map(|ex| add_expr(ex, &mut res))
                            .collect(),
                    ),
                    add_expr(rhs.clone(), &mut res),
                );
                res.push(set);
            }
            Action::Delete(symbol, exprs) => {
                let del = NormAction::Delete(NormExpr::Call(
                    *symbol,
                    exprs
                        .clone()
                        .into_iter()
                        .map(|ex| add_expr(ex, &mut res))
                        .collect(),
                ));
                res.push(del);
            }
            Action::Union(lhs, rhs) => {
                let un = NormAction::Union(
                    add_expr(lhs.clone(), &mut res),
                    add_expr(rhs.clone(), &mut res),
                );
                res.push(un);
            }
            Action::Panic(msg) => {
                res.push(NormAction::Panic(msg.clone()));
            }
            Action::Expr(expr) => {
                add_expr(expr.clone(), &mut res);
            }
        };
    }

    res
}

fn give_unique_names(desugar: &mut Desugar, facts: Vec<NormFact>) -> Vec<NormFact> {
    let mut name_used: HashSet<Symbol> = Default::default();
    let mut constraints: Vec<NormFact> = Default::default();
    let mut res = vec![];
    for fact in facts {
        let mut name_used_immediately: HashSet<Symbol> = Default::default();
        let mut constraints_before = vec![];
        let new_fact = fact.map_def_use(&mut |var, is_def| {
            if is_def {
                if name_used.insert(var) {
                    name_used_immediately.insert(var);
                    var
                } else {
                    let fresh = (desugar.get_fresh)();
                    // typechecking BS- for primitives
                    // we need to define variables before they are used
                    if name_used_immediately.contains(&var) {
                        constraints.push(NormFact::ConstrainEq(fresh, var));
                    } else {
                        constraints_before.push(NormFact::ConstrainEq(fresh, var));
                    }
                    fresh
                }
            } else {
                var
            }
        });
        res.extend(constraints_before);
        res.push(new_fact);
    }

    res.extend(constraints);
    res
}

fn flatten_rule(rule: Rule, desugar: &mut Desugar) -> NormRule {
    let flat_facts = flatten_facts(&rule.body, desugar);
    let with_unique_names = give_unique_names(desugar, flat_facts);

    NormRule {
        head: flatten_actions(&rule.head, desugar, false),
        body: with_unique_names,
    }
}

fn desugar_run_config(desugar: &mut Desugar, run_config: &RunConfig) -> NormRunConfig {
    let RunConfig {
        ruleset,
        limit,
        until,
    } = run_config;
    NormRunConfig {
        ruleset: *ruleset,
        limit: *limit,
        until: until.clone().map(|facts| flatten_facts(&facts, desugar)),
    }
}

pub struct Desugar<'a> {
    pub get_fresh: Box<Fresh>,
    pub get_new_id: Box<NewId>,
    pub egraph: &'a mut EGraph,
    pub define_memo: HashMap<Expr, Symbol>,
}

pub(crate) fn desugar_command(
    command: Command,
    desugar: &mut Desugar,
    get_all_proofs: bool,
) -> Result<Vec<NormCommand>, Error> {
    let res = match command {
        Command::Function(fdecl) => {
            vec![NCommand::Function(fdecl)]
        }
        Command::Datatype { name, variants } => desugar_datatype(name, variants),
        Command::Declare(name, parent, cost) => vec![NCommand::Declare(name, parent, cost)],
        Command::Rewrite(ruleset, rewrite) => desugar_rewrite(ruleset, &rewrite, desugar),
        Command::BiRewrite(ruleset, rewrite) => desugar_birewrite(ruleset, &rewrite, desugar),
        Command::Include(file) => {
            let s = std::fs::read_to_string(&file)
                .unwrap_or_else(|_| panic!("Failed to read file {file}"));
            return desugar_commands(
                desugar.egraph.parse_program(&s, false)?,
                desugar,
                get_all_proofs,
            );
        }
        Command::Rule(ruleset, rule) => {
            vec![NCommand::NormRule(ruleset, flatten_rule(rule, desugar))]
        }
        Command::Sort(sort, option) => vec![NCommand::Sort(sort, option)],
        // TODO ignoring cost for now
        Command::Define {
            name,
            expr,
            cost: _cost,
        } => {
            let mut commands = vec![];

            let mut actions = vec![];
            let fresh = expr_to_flat_actions(
                &expr,
                &mut desugar.get_fresh,
                &mut actions,
                &mut desugar.define_memo,
            );
            actions.push(NormAction::LetVar(name, fresh));
            for action in actions {
                commands.push(NCommand::NormAction(action));
            }
            commands
        }
        Command::AddRuleset(name) => vec![NCommand::AddRuleset(name)],
        Command::Action(action) => flatten_actions(&vec![action], desugar, true)
            .into_iter()
            .map(NCommand::NormAction)
            .collect(),
        Command::Run(config) => {
            vec![NCommand::Run(desugar_run_config(desugar, &config))]
        }
        Command::Simplify { expr, config } => {
            let fresh = (desugar.get_fresh)();
            flatten_actions(&vec![Action::Let(fresh, expr)], desugar, true)
                .into_iter()
                .map(NCommand::NormAction)
                .chain(
                    vec![NCommand::Simplify {
                        var: fresh,
                        config: desugar_run_config(desugar, &config),
                    }]
                    .into_iter(),
                )
                .collect()
        }
        Command::Calc(idents, exprs) => vec![NCommand::Calc(idents, exprs)],
        Command::Extract { variants, e } => {
            let fresh = (desugar.get_fresh)();
            flatten_actions(&vec![Action::Let(fresh, e)], desugar, true)
                .into_iter()
                .map(NCommand::NormAction)
                .chain(
                    vec![NCommand::Extract {
                        variants,
                        var: fresh,
                    }]
                    .into_iter(),
                )
                .collect()
        }
        Command::Check(facts) => {
            let mut res = vec![NCommand::Check(flatten_facts(&facts, desugar))];

            if get_all_proofs {
                let proofvar = (desugar.get_fresh)();
                // declare a variable for the resulting proof
                // TODO using constant high cost
                res.push(NCommand::Declare(proofvar, "Proof__".into(), Some(100000)));

                // make a dummy rule so that we get a proof for this check
                let dummyrule = Rule {
                    body: facts.clone(),
                    head: vec![Action::Union(
                        Expr::Var(proofvar),
                        Expr::Var("rule-proof".into()),
                    )],
                };
                let ruleset = (desugar.get_fresh)();
                res.push(NCommand::AddRuleset(ruleset));
                res.extend(
                    desugar_command(Command::Rule(ruleset, dummyrule), desugar, get_all_proofs)?
                        .into_iter()
                        .map(|cmd| cmd.command),
                );

                // now run the dummy rule and get the proof
                res.push(NCommand::Run(NormRunConfig {
                    ruleset,
                    limit: 1,
                    until: None,
                }));

                // we need to run proof extraction rules again
                res.push(NCommand::Run(NormRunConfig {
                    ruleset: "proof-extract".into(),
                    limit: 100,
                    until: None,
                }));

                // extract the proof
                res.push(NCommand::Extract {
                    variants: 0,
                    var: proofvar,
                });
            }

            res
        }
        Command::Print(symbol, size) => vec![NCommand::Print(symbol, size)],
        Command::PrintSize(symbol) => vec![NCommand::PrintSize(symbol)],
        Command::Output { file, exprs } => vec![NCommand::Output { file, exprs }],
        Command::Push(num) => {
            desugar.define_memo.clear();
            vec![NCommand::Push(num)]
        }
        Command::Pop(num) => {
            desugar.define_memo.clear();
            vec![NCommand::Pop(num)]
        }
        Command::Fail(cmd) => {
            let mut desugared = desugar_command(*cmd, desugar, false)?;

            let last = desugared.pop().unwrap();
            desugared.push(NormCommand {
                metadata: last.metadata,
                command: NCommand::Fail(Box::new(last.command)),
            });
            return Ok(desugared);
        }
        Command::Input { .. } => {
            todo!("desugar input");
        }
    };

    Ok(res
        .into_iter()
        .map(|c| NormCommand {
            metadata: Metadata {
                id: (desugar.get_new_id)(),
            },
            command: c,
        })
        .collect())
}

pub fn make_get_new_id() -> impl FnMut() -> usize {
    let mut id = 0;
    move || {
        let res = id;
        id += 1;
        res
    }
}

pub(crate) fn desugar_program(
    egraph: &mut EGraph,
    program: Vec<Command>,
    get_all_proofs: bool,
) -> Result<(Vec<NormCommand>, Desugar), Error> {
    let get_fresh = Box::new(make_get_fresh(&program));
    let mut desugar = Desugar {
        get_fresh,
        get_new_id: Box::new(make_get_new_id()),
        define_memo: Default::default(),
        egraph,
    };
    let res = desugar_commands(program, &mut desugar, get_all_proofs)?;
    Ok((res, desugar))
}

pub(crate) fn desugar_commands(
    program: Vec<Command>,
    desugar: &mut Desugar,
    get_all_proofs: bool,
) -> Result<Vec<NormCommand>, Error> {
    let mut res = vec![];
    for command in program {
        let desugared = desugar_command(command, desugar, get_all_proofs)?;
=======
                let fresh = get_fresh();
                expr_to_flat_actions(fresh, child, get_fresh, res);
                new_children.push(fresh);
            }
            res.push(NormAction::Let(assign, NormExpr::Call(*f, new_children)));
        }
    }
}

fn flatten_actions(actions: &Vec<Action>, get_fresh: &mut Fresh) -> Vec<NormAction> {
    let mut add_expr = |expr: Expr, res: &mut Vec<NormAction>| {
        let fresh = get_fresh();
        expr_to_flat_actions(fresh, &expr, get_fresh, res);
        fresh
    };

    let mut res = vec![];

    for action in actions {
        match action {
            Action::Let(symbol, expr) => {
                let added = add_expr(expr.clone(), &mut res);
                res.push(NormAction::LetVar(*symbol, added));
            }
            Action::Set(symbol, exprs, rhs) => {
                let set = NormAction::Set(
                    *symbol,
                    exprs
                        .clone()
                        .into_iter()
                        .map(|ex| add_expr(ex, &mut res))
                        .collect(),
                    add_expr(rhs.clone(), &mut res),
                );
                res.push(set);
            }
            Action::Delete(symbol, exprs) => {
                let del = NormAction::Delete(
                    *symbol,
                    exprs
                        .clone()
                        .into_iter()
                        .map(|ex| add_expr(ex, &mut res))
                        .collect(),
                );
                res.push(del);
            }
            Action::Union(lhs, rhs) => {
                let un = NormAction::Union(
                    add_expr(lhs.clone(), &mut res),
                    add_expr(rhs.clone(), &mut res),
                );
                res.push(un);
            }
            Action::Panic(msg) => {
                res.push(NormAction::Panic(msg.clone()));
            }
            Action::Expr(expr) => {
                add_expr(expr.clone(), &mut res);
            }
        };
    }

    res
}

// In egglog, you are allowed to refer to variables
// (which desugar to functions with no args)
// without parenthesis.
// This fixes that so normal translation is easier.
fn parenthesize_globals(rule: Rule, globals: &HashSet<Symbol>) -> Rule {
    rule.map_exprs(&mut |e| {
        e.map(&mut |e| match e {
            Expr::Var(v) if globals.contains(v) => Expr::Call(*v, vec![]),
            _ => e.clone(),
        })
    })
}

fn flatten_rule(rule_in: Rule, globals: &HashSet<Symbol>) -> NormRule {
    let rule = parenthesize_globals(rule_in, globals);
    let mut varcount = 0;
    let mut get_fresh = move || {
        varcount += 1;
        Symbol::from(format!("fvar{}__", varcount))
    };

    let res = NormRule {
        head: flatten_actions(&rule.head, &mut get_fresh),
        body: flatten_facts(&rule.body, &mut get_fresh),
    };
    assert_ssa_valid(&res.body, &res.head);
    res
}

pub(crate) struct Desugar {
    pub(crate) globals: HashSet<Symbol>,
    pub(crate) get_fresh: Box<Fresh>,
}

pub(crate) fn desugar_command(
    egraph: &EGraph,
    command: Command,
    desugar: &mut Desugar,
) -> Result<Vec<NormCommand>, Error> {
    Ok(match command {
        Command::Function(fdecl) => {
            vec![NormCommand::Function(fdecl)]
        }
        Command::Datatype { name, variants } => desugar_datatype(name, variants),
        Command::Rewrite(ruleset, rewrite) => desugar_rewrite(ruleset, &rewrite, &desugar.globals),
        Command::BiRewrite(ruleset, rewrite) => {
            desugar_birewrite(ruleset, &rewrite, &desugar.globals)
        }
        Command::Include(file) => {
            let s = std::fs::read_to_string(&file)
                .unwrap_or_else(|_| panic!("Failed to read file {file}"));
            desugar_commands(egraph, egraph.parse_program(&s)?, desugar)?
        }
        Command::Rule(ruleset, rule) => vec![NormCommand::NormRule(
            ruleset,
            flatten_rule(rule, &desugar.globals),
        )],
        Command::Sort(sort, option) => vec![NormCommand::Sort(sort, option)],
        // TODO ignoring cost for now
        Command::Define {
            name,
            expr,
            cost: _cost,
        } => {
            let mut commands = vec![];

            let mut actions = vec![];
            expr_to_flat_actions(name, &expr, &mut desugar.get_fresh, &mut actions);
            for action in actions {
                commands.push(NormCommand::NormAction(action));
            }
            commands
        }
        Command::AddRuleset(name) => vec![NormCommand::AddRuleset(name)],
        Command::Action(action) => flatten_actions(&vec![action], &mut desugar.get_fresh)
            .into_iter()
            .map(NormCommand::NormAction)
            .collect(),
        Command::Run(run) => vec![NormCommand::Run(run)],
        Command::RunSchedule(sched) => vec![NormCommand::RunSchedule(sched)],
        Command::Simplify { expr, config } => vec![NormCommand::Simplify { expr, config }],
        Command::Calc(idents, exprs) => vec![NormCommand::Calc(idents, exprs)],
        Command::Extract { variants, e } => {
            let fresh = (desugar.get_fresh)();
            flatten_actions(&vec![Action::Let(fresh, e)], &mut desugar.get_fresh)
                .into_iter()
                .map(NormCommand::NormAction)
                .chain(
                    vec![NormCommand::Extract {
                        variants,
                        var: fresh,
                    }]
                    .into_iter(),
                )
                .collect()
        }
        Command::Check(check) => vec![NormCommand::Check(check)],
        Command::Clear => vec![NormCommand::Clear],
        Command::Print(symbol, size) => vec![NormCommand::Print(symbol, size)],
        Command::PrintSize(symbol) => vec![NormCommand::PrintSize(symbol)],
        Command::Output { file, exprs } => vec![NormCommand::Output { file, exprs }],
        Command::Query(facts) => {
            vec![NormCommand::Query(facts)]
        }
        Command::Push(num) => vec![NormCommand::Push(num)],
        Command::Pop(num) => vec![NormCommand::Pop(num)],
        Command::Fail(cmd) => {
            let mut desugared = desugar_command(egraph, *cmd, desugar)?;

            let last = desugared.pop();
            desugared.push(NormCommand::Fail(Box::new(last.unwrap())));
            desugared
        }
        Command::Input { name, file } => {
            vec![NormCommand::Input { name, file }]
        }
    })
}

pub(crate) fn desugar_program(
    egraph: &EGraph,
    program: Vec<Command>,
) -> Result<Vec<NormCommand>, Error> {
    let mut counter = 0;
    desugar_commands(
        egraph,
        program,
        &mut Desugar {
            globals: Default::default(),
            get_fresh: Box::new(move || {
                counter += 1;
                Symbol::from(format!("var{}__", counter))
            }),
        },
    )
}

pub(crate) fn desugar_commands(
    egraph: &EGraph,
    program: Vec<Command>,
    desugar: &mut Desugar,
) -> Result<Vec<NormCommand>, Error> {
    let mut res = vec![];

    for command in program {
        let desugared = desugar_command(egraph, command, desugar)?;

        for newcommand in &desugared {
            match newcommand {
                NormCommand::NormAction(NormAction::Let(name, _))
                | NormCommand::NormAction(NormAction::LetLit(name, _))
                | NormCommand::NormAction(NormAction::LetVar(name, _)) => {
                    desugar.globals.insert(*name);
                }
                NormCommand::Function(fdecl) => {
                    // add to globals if it has no arguments
                    if fdecl.schema.input.is_empty() {
                        desugar.globals.insert(fdecl.name);
                    }
                }
                _ => (),
            }
        }

>>>>>>> 1942b0b0
        res.extend(desugared);
    }
    Ok(res)
}<|MERGE_RESOLUTION|>--- conflicted
+++ resolved
@@ -3,7 +3,6 @@
 use crate::*;
 
 pub(crate) type Fresh = dyn FnMut() -> Symbol;
-<<<<<<< HEAD
 pub(crate) type NewId = dyn FnMut() -> CommandId;
 
 pub(crate) fn literal_name(desugar: &Desugar, literal: &Literal) -> Symbol {
@@ -56,41 +55,13 @@
                     cost: variant.cost,
                 })
             }
-=======
-
-fn desugar_datatype(name: Symbol, variants: Vec<Variant>) -> Vec<NormCommand> {
-    vec![NormCommand::Sort(name, None)]
-        .into_iter()
-        .chain(variants.into_iter().map(|variant| {
-            NormCommand::Function(FunctionDecl {
-                name: variant.name,
-                schema: Schema {
-                    input: variant.types,
-                    output: name,
-                },
-                merge: None,
-                merge_action: vec![],
-                default: None,
-                cost: variant.cost,
-            })
->>>>>>> 1942b0b0
         }))
         .collect()
 }
 
-<<<<<<< HEAD
 fn desugar_rewrite(ruleset: Symbol, rewrite: &Rewrite, desugar: &mut Desugar) -> Vec<NCommand> {
     let var = Symbol::from("rewrite_var__");
     vec![NCommand::NormRule(
-=======
-fn desugar_rewrite(
-    ruleset: Symbol,
-    rewrite: &Rewrite,
-    globals: &HashSet<Symbol>,
-) -> Vec<NormCommand> {
-    let var = Symbol::from("rewrite_var__");
-    vec![NormCommand::NormRule(
->>>>>>> 1942b0b0
         ruleset,
         flatten_rule(
             Rule {
@@ -100,31 +71,17 @@
                     .collect(),
                 head: vec![Action::Union(Expr::Var(var), rewrite.rhs.clone())],
             },
-<<<<<<< HEAD
             desugar,
         ),
     )]
 }
 
 fn desugar_birewrite(ruleset: Symbol, rewrite: &Rewrite, desugar: &mut Desugar) -> Vec<NCommand> {
-=======
-            globals,
-        ),
-    )]
-}
-
-fn desugar_birewrite(
-    ruleset: Symbol,
-    rewrite: &Rewrite,
-    globals: &HashSet<Symbol>,
-) -> Vec<NormCommand> {
->>>>>>> 1942b0b0
     let rw2 = Rewrite {
         lhs: rewrite.rhs.clone(),
         rhs: rewrite.lhs.clone(),
         conditions: rewrite.conditions.clone(),
     };
-<<<<<<< HEAD
     desugar_rewrite(ruleset, rewrite, desugar)
         .into_iter()
         .chain(desugar_rewrite(ruleset, &rw2, desugar))
@@ -138,53 +95,10 @@
         }
         Expr::Var(v) => {
             res.push(NormFact::ConstrainEq(lhs, *v));
-=======
-    desugar_rewrite(ruleset, rewrite, globals)
-        .into_iter()
-        .chain(desugar_rewrite(ruleset, &rw2, globals))
-        .collect()
-}
-
-// TODO use an egraph to perform the Norm translation without introducing
-// so many fresh variables
-fn expr_to_ssa(
-    expr: &Expr,
-    get_fresh: &mut Fresh,
-    var_used: &mut HashSet<Symbol>,
-    var_just_used: &mut HashSet<Symbol>,
-    res: &mut Vec<NormFact>,
-    constraints: &mut Vec<NormFact>,
-) -> Symbol {
-    match expr {
-        Expr::Lit(l) => {
-            let fresh = get_fresh();
-            res.push(NormFact::AssignLit(fresh, l.clone()));
-            let fresh2 = get_fresh();
-            res.push(NormFact::ConstrainEq(fresh2, fresh));
-            fresh2
-        }
-        Expr::Var(v) => {
-            if var_used.insert(*v) {
-                var_just_used.insert(*v);
-                *v
-            } else {
-                let fresh = get_fresh();
-                // logic to satisfy typechecker
-                // if we used the variable in this recurrence, add the constraint afterwards
-                if var_just_used.contains(v) {
-                    constraints.push(NormFact::ConstrainEq(fresh, *v));
-                // otherwise add the constrain immediately so we have the type
-                } else {
-                    res.push(NormFact::ConstrainEq(fresh, *v));
-                }
-                fresh
-            }
->>>>>>> 1942b0b0
         }
         Expr::Call(f, children) => {
             let mut new_children = vec![];
             for child in children {
-<<<<<<< HEAD
                 match child {
                     Expr::Var(v) => {
                         new_children.push(*v);
@@ -206,117 +120,12 @@
 
     for (lhs, rhs) in equalities {
         expr_to_ssa(lhs, &rhs, desugar, &mut res);
-=======
-                new_children.push(expr_to_ssa(
-                    child,
-                    get_fresh,
-                    var_used,
-                    var_just_used,
-                    res,
-                    constraints,
-                ));
-            }
-            let fresh = get_fresh();
-            res.push(NormFact::Assign(fresh, NormExpr::Call(*f, new_children)));
-            let fresh2 = get_fresh();
-            res.push(NormFact::ConstrainEq(fresh2, fresh));
-            fresh2
-        }
-    }
-}
-
-fn ssa_valid_expr(expr: &NormExpr, var_used: &mut HashSet<Symbol>) -> bool {
-    match expr {
-        NormExpr::Call(_, children) => {
-            for child in children {
-                if !var_used.insert(*child) {
-                    return false;
-                }
-            }
-        }
-    }
-    true
-}
-
-pub(crate) fn assert_ssa_valid(facts: &Vec<NormFact>, actions: &Vec<NormAction>) -> bool {
-    //println!("assert_ssa_valid: {:?}", facts);
-    let mut var_used: HashSet<Symbol> = Default::default();
-    let mut var_used_constraints: HashSet<Symbol> = Default::default();
-    for fact in facts {
-        match fact {
-            NormFact::Assign(v, expr) => {
-                if !var_used.insert(*v) {
-                    panic!("invalid Norm variable: {:?}", v);
-                }
-
-                if !ssa_valid_expr(expr, &mut var_used) {
-                    panic!("invalid Norm fact: {:?}", expr);
-                }
-            }
-            NormFact::ConstrainEq(v, v2) => {
-                let b1 = var_used_constraints.insert(*v);
-                let b2 = var_used_constraints.insert(*v2);
-                // any constraints on variables are valid, but one needs to be defined
-                if !var_used.contains(v) && !var_used.contains(v2) && b1 && b2 {
-                    panic!("invalid Norm constraint: {:?} = {:?}", v, v2);
-                }
-            }
-            NormFact::AssignLit(v, _) => {
-                if !var_used.insert(*v) {
-                    panic!("invalid Norm variable: {:?}", v);
-                }
-            }
-        }
-    }
-
-    var_used.extend(var_used_constraints);
-
-    let mut fdefuse = |var, isdef| {
-        if isdef {
-            if !var_used.insert(var) {
-                panic!("invalid Norm variable: {:?}", var);
-            }
-        } else if !var_used.contains(&var) {
-            panic!("invalid Norm variable: {:?}", var);
-        }
-        var
-    };
-    for action in actions {
-        action.map_def_use(&mut fdefuse);
-    }
-
-    true
-}
-
-fn flatten_equalities(equalities: Vec<(Symbol, Expr)>, get_fresh: &mut Fresh) -> Vec<NormFact> {
-    let mut res = vec![];
-
-    let mut var_used = Default::default();
-    for (lhs, rhs) in equalities {
-        let mut constraints = vec![];
-        let result = expr_to_ssa(
-            &rhs,
-            get_fresh,
-            &mut var_used,
-            &mut Default::default(),
-            &mut res,
-            &mut constraints,
-        );
-        res.extend(constraints);
-
-        var_used.insert(lhs);
-        res.push(NormFact::ConstrainEq(lhs, result));
->>>>>>> 1942b0b0
     }
 
     res
 }
 
-<<<<<<< HEAD
 fn flatten_facts(facts: &Vec<Fact>, desugar: &mut Desugar) -> Vec<NormFact> {
-=======
-fn flatten_facts(facts: &Vec<Fact>, get_fresh: &mut Fresh) -> Vec<NormFact> {
->>>>>>> 1942b0b0
     let mut equalities = vec![];
     for fact in facts {
         match fact {
@@ -329,17 +138,12 @@
                 } else if let Expr::Var(v) = rhs {
                     equalities.push((*v, lhs.clone()));
                 } else {
-<<<<<<< HEAD
                     let fresh = (desugar.get_fresh)();
-=======
-                    let fresh = get_fresh();
->>>>>>> 1942b0b0
                     equalities.push((fresh, lhs.clone()));
                     equalities.push((fresh, rhs.clone()));
                 }
             }
             Fact::Fact(expr) => {
-<<<<<<< HEAD
                 equalities.push(((desugar.get_fresh)(), expr.clone()));
             }
         }
@@ -358,22 +162,6 @@
         return *existing;
     }
     let assign = (get_fresh)();
-=======
-                equalities.push((get_fresh(), expr.clone()));
-            }
-        }
-    }
-
-    flatten_equalities(equalities, get_fresh)
-}
-
-fn expr_to_flat_actions(
-    assign: Symbol,
-    expr: &Expr,
-    get_fresh: &mut Fresh,
-    res: &mut Vec<NormAction>,
-) {
->>>>>>> 1942b0b0
     match expr {
         Expr::Lit(l) => {
             res.push(NormAction::LetLit(assign, l.clone()));
@@ -384,7 +172,6 @@
         Expr::Call(f, children) => {
             let mut new_children = vec![];
             for child in children {
-<<<<<<< HEAD
                 match child {
                     Expr::Var(v) => {
                         new_children.push(*v);
@@ -600,6 +387,7 @@
                 .collect()
         }
         Command::Calc(idents, exprs) => vec![NCommand::Calc(idents, exprs)],
+        Command::RunSchedule(sched) => vec![NormCommand::RunSchedule(sched)],
         Command::Extract { variants, e } => {
             let fresh = (desugar.get_fresh)();
             flatten_actions(&vec![Action::Let(fresh, e)], desugar, true)
@@ -732,238 +520,6 @@
     let mut res = vec![];
     for command in program {
         let desugared = desugar_command(command, desugar, get_all_proofs)?;
-=======
-                let fresh = get_fresh();
-                expr_to_flat_actions(fresh, child, get_fresh, res);
-                new_children.push(fresh);
-            }
-            res.push(NormAction::Let(assign, NormExpr::Call(*f, new_children)));
-        }
-    }
-}
-
-fn flatten_actions(actions: &Vec<Action>, get_fresh: &mut Fresh) -> Vec<NormAction> {
-    let mut add_expr = |expr: Expr, res: &mut Vec<NormAction>| {
-        let fresh = get_fresh();
-        expr_to_flat_actions(fresh, &expr, get_fresh, res);
-        fresh
-    };
-
-    let mut res = vec![];
-
-    for action in actions {
-        match action {
-            Action::Let(symbol, expr) => {
-                let added = add_expr(expr.clone(), &mut res);
-                res.push(NormAction::LetVar(*symbol, added));
-            }
-            Action::Set(symbol, exprs, rhs) => {
-                let set = NormAction::Set(
-                    *symbol,
-                    exprs
-                        .clone()
-                        .into_iter()
-                        .map(|ex| add_expr(ex, &mut res))
-                        .collect(),
-                    add_expr(rhs.clone(), &mut res),
-                );
-                res.push(set);
-            }
-            Action::Delete(symbol, exprs) => {
-                let del = NormAction::Delete(
-                    *symbol,
-                    exprs
-                        .clone()
-                        .into_iter()
-                        .map(|ex| add_expr(ex, &mut res))
-                        .collect(),
-                );
-                res.push(del);
-            }
-            Action::Union(lhs, rhs) => {
-                let un = NormAction::Union(
-                    add_expr(lhs.clone(), &mut res),
-                    add_expr(rhs.clone(), &mut res),
-                );
-                res.push(un);
-            }
-            Action::Panic(msg) => {
-                res.push(NormAction::Panic(msg.clone()));
-            }
-            Action::Expr(expr) => {
-                add_expr(expr.clone(), &mut res);
-            }
-        };
-    }
-
-    res
-}
-
-// In egglog, you are allowed to refer to variables
-// (which desugar to functions with no args)
-// without parenthesis.
-// This fixes that so normal translation is easier.
-fn parenthesize_globals(rule: Rule, globals: &HashSet<Symbol>) -> Rule {
-    rule.map_exprs(&mut |e| {
-        e.map(&mut |e| match e {
-            Expr::Var(v) if globals.contains(v) => Expr::Call(*v, vec![]),
-            _ => e.clone(),
-        })
-    })
-}
-
-fn flatten_rule(rule_in: Rule, globals: &HashSet<Symbol>) -> NormRule {
-    let rule = parenthesize_globals(rule_in, globals);
-    let mut varcount = 0;
-    let mut get_fresh = move || {
-        varcount += 1;
-        Symbol::from(format!("fvar{}__", varcount))
-    };
-
-    let res = NormRule {
-        head: flatten_actions(&rule.head, &mut get_fresh),
-        body: flatten_facts(&rule.body, &mut get_fresh),
-    };
-    assert_ssa_valid(&res.body, &res.head);
-    res
-}
-
-pub(crate) struct Desugar {
-    pub(crate) globals: HashSet<Symbol>,
-    pub(crate) get_fresh: Box<Fresh>,
-}
-
-pub(crate) fn desugar_command(
-    egraph: &EGraph,
-    command: Command,
-    desugar: &mut Desugar,
-) -> Result<Vec<NormCommand>, Error> {
-    Ok(match command {
-        Command::Function(fdecl) => {
-            vec![NormCommand::Function(fdecl)]
-        }
-        Command::Datatype { name, variants } => desugar_datatype(name, variants),
-        Command::Rewrite(ruleset, rewrite) => desugar_rewrite(ruleset, &rewrite, &desugar.globals),
-        Command::BiRewrite(ruleset, rewrite) => {
-            desugar_birewrite(ruleset, &rewrite, &desugar.globals)
-        }
-        Command::Include(file) => {
-            let s = std::fs::read_to_string(&file)
-                .unwrap_or_else(|_| panic!("Failed to read file {file}"));
-            desugar_commands(egraph, egraph.parse_program(&s)?, desugar)?
-        }
-        Command::Rule(ruleset, rule) => vec![NormCommand::NormRule(
-            ruleset,
-            flatten_rule(rule, &desugar.globals),
-        )],
-        Command::Sort(sort, option) => vec![NormCommand::Sort(sort, option)],
-        // TODO ignoring cost for now
-        Command::Define {
-            name,
-            expr,
-            cost: _cost,
-        } => {
-            let mut commands = vec![];
-
-            let mut actions = vec![];
-            expr_to_flat_actions(name, &expr, &mut desugar.get_fresh, &mut actions);
-            for action in actions {
-                commands.push(NormCommand::NormAction(action));
-            }
-            commands
-        }
-        Command::AddRuleset(name) => vec![NormCommand::AddRuleset(name)],
-        Command::Action(action) => flatten_actions(&vec![action], &mut desugar.get_fresh)
-            .into_iter()
-            .map(NormCommand::NormAction)
-            .collect(),
-        Command::Run(run) => vec![NormCommand::Run(run)],
-        Command::RunSchedule(sched) => vec![NormCommand::RunSchedule(sched)],
-        Command::Simplify { expr, config } => vec![NormCommand::Simplify { expr, config }],
-        Command::Calc(idents, exprs) => vec![NormCommand::Calc(idents, exprs)],
-        Command::Extract { variants, e } => {
-            let fresh = (desugar.get_fresh)();
-            flatten_actions(&vec![Action::Let(fresh, e)], &mut desugar.get_fresh)
-                .into_iter()
-                .map(NormCommand::NormAction)
-                .chain(
-                    vec![NormCommand::Extract {
-                        variants,
-                        var: fresh,
-                    }]
-                    .into_iter(),
-                )
-                .collect()
-        }
-        Command::Check(check) => vec![NormCommand::Check(check)],
-        Command::Clear => vec![NormCommand::Clear],
-        Command::Print(symbol, size) => vec![NormCommand::Print(symbol, size)],
-        Command::PrintSize(symbol) => vec![NormCommand::PrintSize(symbol)],
-        Command::Output { file, exprs } => vec![NormCommand::Output { file, exprs }],
-        Command::Query(facts) => {
-            vec![NormCommand::Query(facts)]
-        }
-        Command::Push(num) => vec![NormCommand::Push(num)],
-        Command::Pop(num) => vec![NormCommand::Pop(num)],
-        Command::Fail(cmd) => {
-            let mut desugared = desugar_command(egraph, *cmd, desugar)?;
-
-            let last = desugared.pop();
-            desugared.push(NormCommand::Fail(Box::new(last.unwrap())));
-            desugared
-        }
-        Command::Input { name, file } => {
-            vec![NormCommand::Input { name, file }]
-        }
-    })
-}
-
-pub(crate) fn desugar_program(
-    egraph: &EGraph,
-    program: Vec<Command>,
-) -> Result<Vec<NormCommand>, Error> {
-    let mut counter = 0;
-    desugar_commands(
-        egraph,
-        program,
-        &mut Desugar {
-            globals: Default::default(),
-            get_fresh: Box::new(move || {
-                counter += 1;
-                Symbol::from(format!("var{}__", counter))
-            }),
-        },
-    )
-}
-
-pub(crate) fn desugar_commands(
-    egraph: &EGraph,
-    program: Vec<Command>,
-    desugar: &mut Desugar,
-) -> Result<Vec<NormCommand>, Error> {
-    let mut res = vec![];
-
-    for command in program {
-        let desugared = desugar_command(egraph, command, desugar)?;
-
-        for newcommand in &desugared {
-            match newcommand {
-                NormCommand::NormAction(NormAction::Let(name, _))
-                | NormCommand::NormAction(NormAction::LetLit(name, _))
-                | NormCommand::NormAction(NormAction::LetVar(name, _)) => {
-                    desugar.globals.insert(*name);
-                }
-                NormCommand::Function(fdecl) => {
-                    // add to globals if it has no arguments
-                    if fdecl.schema.input.is_empty() {
-                        desugar.globals.insert(fdecl.name);
-                    }
-                }
-                _ => (),
-            }
-        }
-
->>>>>>> 1942b0b0
         res.extend(desugared);
     }
     Ok(res)
