--- conflicted
+++ resolved
@@ -13,13 +13,8 @@
     inputs: &'a [Value],
 }
 
-<<<<<<< HEAD
 pub struct Extractor<'a> {
-    costs: HashMap<Id, (Cost, Node<'a>)>,
-=======
-pub(crate) struct Extractor<'a> {
-    costs: HashMap<Id, (Cost, Term)>,
->>>>>>> 3f7c3fed
+    pub costs: HashMap<Id, (Cost, Term)>,
     ctors: Vec<Symbol>,
     egraph: &'a EGraph,
 }
@@ -35,15 +30,30 @@
         None
     }
 
-<<<<<<< HEAD
-    pub fn extract(&self, value: Value, arcsort: &ArcSort) -> (Cost, Expr) {
-        Extractor::new(self)
-            .find_best(value, arcsort)
-            .unwrap_or_else(|| panic!("No cost for {:?}", value))
-=======
     pub fn extract(&self, value: Value, termdag: &mut TermDag, arcsort: &ArcSort) -> (Cost, Term) {
-        Extractor::new(self, termdag).find_best(value, termdag, arcsort)
->>>>>>> 3f7c3fed
+        let extractor = Extractor::new(self, termdag);
+        extractor
+            .find_best(value, termdag, arcsort)
+            .unwrap_or_else(|| {
+                log::error!("No cost for {:?}", value);
+                for func in self.functions.values() {
+                    for (inputs, output) in func.nodes.iter() {
+                        if output.value == value {
+                            log::error!("Found unextractable function: {:?}", func.decl.name);
+                            log::error!("Inputs: {:?}", inputs);
+                            log::error!(
+                                "{:?}",
+                                inputs
+                                    .iter()
+                                    .map(|input| extractor.costs.get(&extractor.find(input)))
+                                    .collect::<Vec<_>>()
+                            );
+                        }
+                    }
+                }
+
+                panic!("No cost for {:?}", value)
+            })
     }
 
     pub fn extract_variants(
@@ -69,13 +79,9 @@
                     .filter_map(|(inputs, output)| {
                         (&output.value == output_value).then(|| {
                             let node = Node { sym, inputs };
-<<<<<<< HEAD
-                            ext.expr_from_node(&node).expect(
+                            ext.expr_from_node(&node, termdag).expect(
                                 "extract_variants should be called after extractor initialization",
                             )
-=======
-                            ext.expr_from_node(&node, termdag)
->>>>>>> 3f7c3fed
                         })
                     })
                     .collect()
@@ -86,11 +92,7 @@
 }
 
 impl<'a> Extractor<'a> {
-<<<<<<< HEAD
-    pub fn new(egraph: &'a EGraph) -> Self {
-=======
     pub fn new(egraph: &'a EGraph, termdag: &mut TermDag) -> Self {
->>>>>>> 3f7c3fed
         let mut extractor = Extractor {
             costs: HashMap::default(),
             egraph,
@@ -111,70 +113,29 @@
         extractor
     }
 
-<<<<<<< HEAD
-    fn expr_from_node(&self, node: &Node) -> Option<Expr> {
-        let children = node
-            .inputs
-            .iter()
-            .map(|&value| {
-                let arcsort = self.egraph.get_sort(&value).unwrap();
-                self.find_best(value, arcsort)
-            })
-            .collect::<Option<Vec<_>>>()?
-            .into_iter()
-            .map(|(_, e)| e);
-        Some(Expr::call(node.sym, children))
-    }
-
-    pub fn find_best(&self, value: Value, sort: &ArcSort) -> Option<(Cost, Expr)> {
-        if sort.is_eq_sort() {
-            let id = self.egraph.find(Id::from(value.bits as usize));
-            let (cost, node) = &self.costs.get(&id)?;
-            Some((*cost, self.expr_from_node(node)?))
-        } else {
-            sort.extract_expr(self.egraph, value, self)
-=======
-    fn expr_from_node(&self, node: &Node, termdag: &mut TermDag) -> Term {
+    fn expr_from_node(&self, node: &Node, termdag: &mut TermDag) -> Option<Term> {
         let mut children = vec![];
         for value in node.inputs {
             let arcsort = self.egraph.get_sort(value).unwrap();
-            children.push(self.find_best(*value, termdag, arcsort).1)
-        }
-
-        termdag.make(node.sym, children)
-    }
-
-    pub fn find_best(&self, value: Value, termdag: &mut TermDag, sort: &ArcSort) -> (Cost, Term) {
+            children.push(self.find_best(*value, termdag, arcsort)?.1)
+        }
+
+        Some(termdag.make(node.sym, children))
+    }
+
+    pub fn find_best(
+        &self,
+        value: Value,
+        termdag: &mut TermDag,
+        sort: &ArcSort,
+    ) -> Option<(Cost, Term)> {
         if sort.is_eq_sort() {
             let id = self.find(&value);
-            let (cost, node) = self
-                .costs
-                .get(&id)
-                .unwrap_or_else(|| {
-                    log::error!("No cost for {:?}", value);
-                    for func in self.egraph.functions.values() {
-                        for (inputs, output) in func.nodes.iter() {
-                            if output.value == value {
-                                log::error!("Found unextractable function: {:?}", func.decl.name);
-                                log::error!("Inputs: {:?}", inputs);
-                                log::error!(
-                                    "{:?}",
-                                    inputs
-                                        .iter()
-                                        .map(|input| self.costs.get(&self.find(input)))
-                                        .collect::<Vec<_>>()
-                                );
-                            }
-                        }
-                    }
-
-                    panic!("No cost for {:?}", value)
-                })
-                .clone();
-            (cost, node)
+            let (cost, node) = self.costs.get(&id)?.clone();
+            Some((cost, node))
         } else {
-            (0, termdag.expr_to_term(&sort.make_expr(self.egraph, value)))
->>>>>>> 3f7c3fed
+            let (cost, node) = sort.extract_expr(self.egraph, value, self, termdag)?;
+            Some((cost, termdag.expr_to_term(&node)))
         }
     }
 
@@ -188,21 +149,9 @@
         let types = &function.schema.input;
         let mut terms: Vec<Term> = vec![];
         for (ty, value) in types.iter().zip(children) {
-<<<<<<< HEAD
-            cost = cost.saturating_add(self.value_cost(ty, value)?);
-=======
-            cost = cost.saturating_add(if ty.is_eq_sort() {
-                let id = self.egraph.find(Id::from(value.bits as usize));
-                // TODO costs should probably map values?
-                let (cost, term) = self.costs.get(&id)?;
-                terms.push(term.clone());
-                *cost
-            } else {
-                let term = termdag.expr_to_term(&ty.make_expr(self.egraph, *value));
-                terms.push(term);
-                1
-            });
->>>>>>> 3f7c3fed
+            let (term_cost, term) = self.find_best(*value, termdag, ty)?;
+            terms.push(term.clone());
+            cost = cost.saturating_add(term_cost);
         }
         Some((terms, cost))
     }
@@ -245,13 +194,20 @@
         }
     }
 
-    pub(crate) fn value_cost(&self, sort: &ArcSort, value: &Value) -> Option<usize> {
+    pub(crate) fn value_cost(
+        &self,
+        sort: &ArcSort,
+        value: &Value,
+        termdag: &mut TermDag, // it does not make a lot sense to pass termdag since
+                               // we are not returning any term. But to get the cost of
+                               // we have to construct the term first.
+    ) -> Option<usize> {
         if sort.is_eq_sort() {
             let id = self.egraph.find(Id::from(value.bits as usize));
             let (cost, _node) = &self.costs.get(&id)?;
             Some(*cost)
         } else {
-            Some(sort.extract_expr(self.egraph, *value, self)?.0)
+            Some(sort.extract_expr(self.egraph, *value, self, termdag)?.0)
         }
     }
 }