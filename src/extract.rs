use crate::ast::Symbol;
use crate::termdag::{Term, TermDag};
use crate::util::{HashMap, HashSet};
use crate::*;
use std::collections::VecDeque;

pub type Cost = usize;

/// An interface for custom cost model
/// For common case usage, the model should guarantee a term has a no-smaller cost
/// than its subterms to avoid cycles in the extracted terms.
/// For more niech usage, a term can have a cost less than its subterms.
/// As long as there is no negative cost cycle,
/// the default extractor is guaranteed to terminate in computing the costs.
/// However, the user needs to be careful to guarantee acyclicity in the extracted terms.
pub trait CostModel {
    /// Compute the cost of term given the costs of the head symbol and the subterms
    fn fold(&self, head: Symbol, children_cost: &[Cost], head_cost: Cost) -> Cost;

    /// Compute the cost of a particular enode.
    fn enode_cost(
        &self,
        egraph: &EGraph,
        func: &Function,
        row: &egglog_bridge::FunctionRow,
    ) -> Cost;

    /// Compute the cost of a container value given the costs of its elements
    fn container_primitive(
        &self,
        egraph: &EGraph,
        sort: &ArcSort,
        value: Value,
<<<<<<< HEAD
        termdag: &mut TermDag,
        arcsort: &ArcSort,
    ) -> Result<(Cost, Term), Error> {
        if true {
            todo!("extraction")
        }

        let extractor = Extractor::new(self, termdag);
        extractor.find_best(value, termdag, arcsort).ok_or_else(|| {
            log::error!("No cost for {:?}", value);
            for func in self.functions.values() {
                for (inputs, output) in func.nodes.iter(false) {
                    if output.value == value {
                        log::error!("Found unextractable function: {:?}", func.decl.name);
                        log::error!("Inputs: {:?}", inputs);

                        assert_eq!(inputs.len(), func.schema.input.len());
                        log::error!(
                            "{:?}",
                            inputs
                                .iter()
                                .zip(&func.schema.input)
                                .map(|(input, sort)| extractor
                                    .costs
                                    .get(&extractor.egraph.find(sort, *input).bits))
                                .collect::<Vec<_>>()
                        );
                    }
                }
            }
            Error::ExtractError(value)
        })
=======
        element_costs: &[Cost],
    ) -> Cost;

    /// Compute the cost of a primitive, non-container, value
    fn leaf_primitive(&self, egraph: &EGraph, sort: &ArcSort, value: Value) -> Cost;
}

#[derive(Default, Clone)]
pub struct TreeAdditiveCostModel {}

impl CostModel for TreeAdditiveCostModel {
    fn fold(&self, _head: Symbol, children_cost: &[Cost], head_cost: Cost) -> Cost {
        children_cost
            .iter()
            .fold(head_cost, |s, c| s.saturating_add(*c))
>>>>>>> d538090c
    }

    fn enode_cost(
        &self,
        _egraph: &EGraph,
        func: &Function,
        _row: &egglog_bridge::FunctionRow,
    ) -> Cost {
        func.decl.cost.unwrap_or(1)
    }

    fn container_primitive(
        &self,
        egraph: &EGraph,
        sort: &ArcSort,
        value: Value,
        element_costs: &[Cost],
    ) -> Cost {
        sort.default_container_cost(egraph.backend.containers(), value, element_costs)
    }

    fn leaf_primitive(&self, egraph: &EGraph, sort: &ArcSort, value: Value) -> Cost {
        sort.default_leaf_cost(egraph.backend.primitives(), value)
    }
}

pub struct Extractor {
    rootsorts: Vec<ArcSort>,
    funcs: Vec<Symbol>,
    cost_model: Box<dyn CostModel>,
    costs: HashMap<Symbol, HashMap<Value, Cost>>,
    topo_rnk_cnt: usize,
    topo_rnk: HashMap<Symbol, HashMap<Value, usize>>,
    parent_edge: HashMap<Symbol, HashMap<Value, (Symbol, Vec<Value>)>>,
}

impl Extractor {
    /// Bulk of the computation happens at initialization time.
    /// The later extractions only reuses saved results.
    /// This means a new extractor must be created if the egraph changes.
    /// Holding a reference to the egraph would enforce this but prevents the extractor being reused.
    /// For convenience, if the rootsorts is None, it defaults to extract all extractable rootsorts.
    pub fn compute_costs_from_rootsorts(
        rootsorts: Option<Vec<ArcSort>>,
        egraph: &EGraph,
        cost_model: impl CostModel + 'static,
    ) -> Self {
        // We filter out tables unreachable from the root sorts
        let extract_all_sorts = rootsorts.is_none();

        let mut rootsorts = rootsorts.unwrap_or_default();

        // Built a reverse index from output sort to function head symbols
        let mut rev_index: HashMap<Symbol, Vec<Symbol>> = Default::default();
        for func in egraph.functions.iter() {
            if !func.1.decl.unextractable {
                let func_name = *func.0;
                let output_sort_name = func.1.schema.output.name();
                if let Some(v) = rev_index.get_mut(&output_sort_name) {
                    v.push(func_name);
                } else {
                    rev_index.insert(output_sort_name, vec![func_name]);
                    if extract_all_sorts {
                        rootsorts.push(func.1.schema.output.clone());
                    }
                }
            }
        }

        // Do a BFS to find reachable tables
        let mut q: VecDeque<ArcSort> = VecDeque::new();
        let mut seen: HashSet<Symbol> = Default::default();
        for rootsort in rootsorts.iter() {
            q.push_back(rootsort.clone());
            seen.insert(rootsort.name());
        }

        let mut funcs_set: HashSet<Symbol> = Default::default();
        let mut funcs: Vec<Symbol> = Vec::new();
        while !q.is_empty() {
            let sort = q.pop_front().unwrap();
            if sort.is_container_sort() {
                let inner_sorts = sort.inner_sorts();
                for s in inner_sorts {
                    if !seen.contains(&s.name()) {
                        q.push_back(s.clone());
                        seen.insert(s.name());
                    }
                }
            } else if sort.is_eq_sort() {
                if let Some(head_symbols) = rev_index.get(&sort.name()) {
                    for h in head_symbols {
                        if !funcs_set.contains(h) {
                            let func = egraph.functions.get(h).unwrap();
                            for ch in &func.schema.input {
                                let ch_name = ch.name();
                                if !seen.contains(&ch_name) {
                                    q.push_back(ch.clone());
                                    seen.insert(ch_name);
                                }
                            }
                            funcs_set.insert(*h);
                            funcs.push(*h);
                        }
                    }
                }
            }
        }

        // Initialize the tables to have the reachable entries
        let mut costs: HashMap<Symbol, HashMap<Value, Cost>> = Default::default();
        let mut topo_rnk: HashMap<Symbol, HashMap<Value, usize>> = Default::default();
        let mut parent_edge: HashMap<Symbol, HashMap<Value, (Symbol, Vec<Value>)>> =
            Default::default();

        for func_name in funcs.iter() {
            let func = egraph.functions.get(func_name).unwrap();
            if !costs.contains_key(&func.schema.output.name()) {
                debug_assert!(func.schema.output.is_eq_sort());
                costs.insert(func.schema.output.name(), Default::default());
                topo_rnk.insert(func.schema.output.name(), Default::default());
                parent_edge.insert(func.schema.output.name(), Default::default());
            }
        }

        let mut extractor = Extractor {
            rootsorts,
            funcs,
            cost_model: Box::new(cost_model),
            costs,
            topo_rnk_cnt: 0,
            topo_rnk,
            parent_edge,
        };

        extractor.bellman_ford(egraph);

        extractor
    }

    /// Compute the cost of a single enode
    /// Recurse if container
    /// Returns None if contains an undefined eqsort term (potentially after unfolding)
    fn compute_cost_node(&self, egraph: &EGraph, value: Value, sort: &ArcSort) -> Option<Cost> {
        if sort.is_container_sort() {
            let elements = sort.inner_values(egraph.backend.containers(), value);
            let mut ch_costs: Vec<Cost> = Vec::new();
            for ch in elements.iter() {
                if let Some(c) = self.compute_cost_node(egraph, ch.1, &ch.0) {
                    ch_costs.push(c);
                } else {
                    return None;
                }
            }
            Some(
                self.cost_model
                    .container_primitive(egraph, sort, value, &ch_costs),
            )
        } else if sort.is_eq_sort() {
            if self
                .costs
                .get(&sort.name())
                .is_some_and(|t| t.get(&value).is_some())
            {
                Some(*self.costs.get(&sort.name()).unwrap().get(&value).unwrap())
            } else {
                None
            }
        } else {
            // Primitive
            Some(self.cost_model.leaf_primitive(egraph, sort, value))
        }
    }

    /// A row in a [constructor] table is an hyperedge from the set of input terms to the constructed output term.
    fn compute_cost_hyperedge(
        &self,
        egraph: &EGraph,
        row: &egglog_bridge::FunctionRow,
        func: &Function,
    ) -> Option<Cost> {
        let mut ch_costs: Vec<Cost> = Vec::new();
        let sorts = &func.schema.input;
        //log::debug!("compute_cost_hyperedge head {} sorts {:?}", head, sorts);
        // Relying on .zip to truncate the values
        for (value, sort) in row.vals.iter().zip(sorts.iter()) {
            if let Some(c) = self.compute_cost_node(egraph, *value, sort) {
                ch_costs.push(c);
            } else {
                return None;
            }
        }
        Some(self.cost_model.fold(
            func.decl.name,
            &ch_costs,
            self.cost_model.enode_cost(egraph, func, row),
        ))
    }

    fn compute_topo_rnk_node(&self, egraph: &EGraph, value: Value, sort: &ArcSort) -> usize {
        if sort.is_container_sort() {
            sort.inner_values(egraph.backend.containers(), value)
                .iter()
                .fold(0, |ret, (sort, value)| {
                    usize::max(ret, self.compute_topo_rnk_node(egraph, *value, sort))
                })
        } else if sort.is_eq_sort() {
            if let Some(t) = self.topo_rnk.get(&sort.name()) {
                *t.get(&value).unwrap_or(&usize::MAX)
            } else {
                usize::MAX
            }
        } else {
            0
        }
    }

    fn compute_topo_rnk_hyperedge(
        &self,
        egraph: &EGraph,
        row: &egglog_bridge::FunctionRow,
        func: &Function,
    ) -> usize {
        let sorts = &func.schema.input;
        row.vals
            .iter()
            .zip(sorts.iter())
            .fold(0, |ret, (value, sort)| {
                usize::max(ret, self.compute_topo_rnk_node(egraph, *value, sort))
            })
    }

    /// We use Bellman-Ford to compute the costs of the relevant eq sorts' terms
    /// [Bellman-Ford](https://en.wikipedia.org/wiki/Bellman%E2%80%93Ford_algorithm) is a shortest path algorithm.
    /// The version implemented here computes the shortest path from any node in a set of sources to all the reachable nodes.
    /// Computing the minimum cost for terms is treated as a shortest path problem on a hypergraph here.
    /// In this hypergraph, the nodes corresponde to eclasses, the distances are the costs to extract a term of those eclasses,
    /// and each enode is a hyperedge that goes from the set of children eclasses to the enode's eclass.
    /// The sources are the eclasses with known costs from the cost model.
    /// Additionally, to avoid cycles in the extraction even when the cost model can assign an equal cost to a term and its subterm.
    /// It computes a topological rank for each eclass
    /// and only allows each eclass to have children of classes of strictly smaller ranks in the extraction.
    fn bellman_ford(&mut self, egraph: &EGraph) {
        let mut ensure_fixpoint = false;

        let funcs = self.funcs.clone();

        while !ensure_fixpoint {
            ensure_fixpoint = true;

            for func_name in funcs.iter() {
                let func = egraph.functions.get(func_name).unwrap();
                let target_sort = func.schema.output.clone();

                let relax_hyperedge = |row: egglog_bridge::FunctionRow| {
                    log::debug!("Relaxing a new hyperedge: {:?}", row);
                    if !row.subsumed {
                        let target = row.vals.last().unwrap();
                        let mut updated = false;
                        if let Some(new_cost) = self.compute_cost_hyperedge(egraph, &row, func) {
                            match self
                                .costs
                                .get_mut(&target_sort.name())
                                .unwrap()
                                .entry(*target)
                            {
                                HEntry::Vacant(e) => {
                                    updated = true;
                                    e.insert(new_cost);
                                }
                                HEntry::Occupied(mut e) => {
                                    if new_cost < *(e.get()) {
                                        updated = true;
                                        e.insert(new_cost);
                                    }
                                }
                            }
                        }
                        // record the chronological order of the updates
                        // which serves as a topological order that avoids cycles
                        // even when a term has a cost equal to its subterms
                        if updated {
                            ensure_fixpoint = false;
                            self.topo_rnk_cnt += 1;
                            self.topo_rnk
                                .get_mut(&target_sort.name())
                                .unwrap()
                                .insert(*target, self.topo_rnk_cnt);
                        }
                    }
                };

                egraph.backend.for_each(func.backend_id, relax_hyperedge);
            }
        }

        // Save the edges for reconstruction
        for func_name in funcs.iter() {
            let func = egraph.functions.get(func_name).unwrap();
            let target_sort = func.schema.output.clone();

            let save_best_parent_edge = |row: egglog_bridge::FunctionRow| {
                if !row.subsumed {
                    let target = row.vals.last().unwrap();
                    if let Some(best_cost) =
                        self.costs.get(&target_sort.name()).unwrap().get(target)
                    {
                        if Some(*best_cost) == self.compute_cost_hyperedge(egraph, &row, func) {
                            // one of the possible best parent edges
                            let target_topo_rnk = *self
                                .topo_rnk
                                .get(&target_sort.name())
                                .unwrap()
                                .get(target)
                                .unwrap();
                            if target_topo_rnk > self.compute_topo_rnk_hyperedge(egraph, &row, func)
                            {
                                // one of the parent edges that avoids cycles
                                if let HEntry::Vacant(e) = self
                                    .parent_edge
                                    .get_mut(&target_sort.name())
                                    .unwrap()
                                    .entry(*target)
                                {
                                    e.insert((func.decl.name, row.vals.to_vec()));
                                }
                            }
                        }
                    }
                }
            };

            egraph
                .backend
                .for_each(func.backend_id, save_best_parent_edge);
        }
    }

    /// This recursively reconstruct the termdag that gives the minimum cost for eclass value.
    fn reconstruct_termdag_node(
        &self,
        egraph: &EGraph,
        termdag: &mut TermDag,
        value: Value,
        sort: &ArcSort,
    ) -> Term {
        self.reconstruct_termdag_node_helper(egraph, termdag, value, sort, &mut Default::default())
    }

    fn reconstruct_termdag_node_helper(
        &self,
        egraph: &EGraph,
        termdag: &mut TermDag,
        value: Value,
        sort: &ArcSort,
        cache: &mut HashMap<(Value, Symbol), Term>,
    ) -> Term {
        let key = (value, sort.name());
        if let Some(term) = cache.get(&key) {
            return term.clone();
        }

        let term = if sort.is_container_sort() {
            let elements = sort.inner_values(egraph.backend.containers(), value);
            let mut ch_terms: Vec<Term> = Vec::new();
            for ch in elements.iter() {
                ch_terms.push(
                    self.reconstruct_termdag_node_helper(egraph, termdag, ch.1, &ch.0, cache),
                );
            }
            sort.reconstruct_termdag_container(
                egraph.backend.containers(),
                value,
                termdag,
                ch_terms,
            )
        } else if sort.is_eq_sort() {
            let (func_name, hyperedge) = self
                .parent_edge
                .get(&sort.name())
                .unwrap()
                .get(&value)
                .unwrap();
            let mut ch_terms: Vec<Term> = Vec::new();
            let ch_sorts = &egraph.functions.get(func_name).unwrap().schema.input;
            for (value, sort) in hyperedge.iter().zip(ch_sorts.iter()) {
                ch_terms.push(
                    self.reconstruct_termdag_node_helper(egraph, termdag, *value, sort, cache),
                );
            }
            termdag.app(*func_name, ch_terms)
        } else {
            // Primitive
            sort.reconstruct_termdag_leaf(egraph.backend.primitives(), value, termdag)
        };

        cache.insert(key, term.clone());
        term
    }

    /// This expects the sort to be already computed
    /// can be one of the rootsorts, or reachable from rootsorts, or primitives, or containers of computed sorts
    pub fn extract_best_with_sort(
        &self,
        egraph: &EGraph,
        termdag: &mut TermDag,
        value: Value,
        sort: ArcSort,
    ) -> Option<(Cost, Term)> {
        match self.compute_cost_node(egraph, value, &sort) {
            Some(best_cost) => {
                log::debug!("Best cost for the extract root: {:?}", best_cost);

                let term = self.reconstruct_termdag_node(egraph, termdag, value, &sort);

                Some((best_cost, term))
            }
            None => {
                log::error!("Unextractable root {:?} with sort {:?}", value, sort,);
                None
            }
        }
    }

    /// This expects the value to be of the single sort the extractor has been initialized with
    pub fn extract_best(
        &self,
        egraph: &EGraph,
        termdag: &mut TermDag,
        value: Value,
    ) -> Option<(Cost, Term)> {
        assert!(
            self.rootsorts.len() == 1,
            "extract_best requires a single rootsort"
        );
        self.extract_best_with_sort(
            egraph,
            termdag,
            value,
            self.rootsorts.first().unwrap().clone(),
        )
    }

    /// This extract variants by selecting nvairants enodes with the lowest cost from the root eclass.
    pub fn extract_variants_with_sort(
        &self,
        egraph: &EGraph,
        termdag: &mut TermDag,
        value: Value,
        nvariants: usize,
        sort: ArcSort,
    ) -> Vec<(Cost, Term)> {
        debug_assert!(self.rootsorts.iter().any(|s| { s.name() == sort.name() }));

        if sort.is_eq_sort() {
            let mut root_variants: Vec<(Cost, Symbol, Vec<Value>)> = Vec::new();

            let mut root_funcs: Vec<Symbol> = Vec::new();

            for func_name in self.funcs.iter() {
                // Need an eq on sorts
                if sort.name()
                    == egraph
                        .functions
                        .get(func_name)
                        .unwrap()
                        .schema
                        .output
                        .name()
                {
                    root_funcs.push(*func_name);
                }
            }

            for func_name in root_funcs.iter() {
                let func = egraph.functions.get(func_name).unwrap();

                let find_root_variants = |row: egglog_bridge::FunctionRow| {
                    if !row.subsumed {
                        let target = row.vals.last().unwrap();
                        if *target == value {
                            let cost = self.compute_cost_hyperedge(egraph, &row, func).unwrap();
                            root_variants.push((cost, *func_name, row.vals.to_vec()));
                        }
                    }
                };

                egraph.backend.for_each(func.backend_id, find_root_variants);
            }

            let mut res: Vec<(Cost, Term)> = Vec::new();
            root_variants.sort();
            root_variants.truncate(nvariants);
            for (cost, func_name, hyperedge) in root_variants {
                let mut ch_terms: Vec<Term> = Vec::new();
                let ch_sorts = &egraph.functions.get(&func_name).unwrap().schema.input;
                // zip truncates the row
                for (value, sort) in hyperedge.iter().zip(ch_sorts.iter()) {
                    ch_terms.push(self.reconstruct_termdag_node(egraph, termdag, *value, sort));
                }
                res.push((cost, termdag.app(func_name, ch_terms)));
            }

            res
        } else {
            log::warn!("extracting multiple variants for containers or primitives is not implemented, returning a single variant.");
            if let Some(res) = self.extract_best_with_sort(egraph, termdag, value, sort) {
                vec![res]
            } else {
                vec![]
            }
        }
    }

    /// This expects the value to be of the single sort the extractor has been initialized with
    pub fn extract_variants(
        &self,
        egraph: &EGraph,
        termdag: &mut TermDag,
        value: Value,
        nvariants: usize,
    ) -> Vec<(Cost, Term)> {
        assert!(
            self.rootsorts.len() == 1,
            "extract_variants requires a single rootsort"
        );
        self.extract_variants_with_sort(
            egraph,
            termdag,
            value,
            nvariants,
            self.rootsorts.first().unwrap().clone(),
        )
    }
}<|MERGE_RESOLUTION|>--- conflicted
+++ resolved
@@ -31,40 +31,6 @@
         egraph: &EGraph,
         sort: &ArcSort,
         value: Value,
-<<<<<<< HEAD
-        termdag: &mut TermDag,
-        arcsort: &ArcSort,
-    ) -> Result<(Cost, Term), Error> {
-        if true {
-            todo!("extraction")
-        }
-
-        let extractor = Extractor::new(self, termdag);
-        extractor.find_best(value, termdag, arcsort).ok_or_else(|| {
-            log::error!("No cost for {:?}", value);
-            for func in self.functions.values() {
-                for (inputs, output) in func.nodes.iter(false) {
-                    if output.value == value {
-                        log::error!("Found unextractable function: {:?}", func.decl.name);
-                        log::error!("Inputs: {:?}", inputs);
-
-                        assert_eq!(inputs.len(), func.schema.input.len());
-                        log::error!(
-                            "{:?}",
-                            inputs
-                                .iter()
-                                .zip(&func.schema.input)
-                                .map(|(input, sort)| extractor
-                                    .costs
-                                    .get(&extractor.egraph.find(sort, *input).bits))
-                                .collect::<Vec<_>>()
-                        );
-                    }
-                }
-            }
-            Error::ExtractError(value)
-        })
-=======
         element_costs: &[Cost],
     ) -> Cost;
 
@@ -80,7 +46,6 @@
         children_cost
             .iter()
             .fold(head_cost, |s, c| s.saturating_add(*c))
->>>>>>> d538090c
     }
 
     fn enode_cost(
