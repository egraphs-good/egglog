use crate::*;
use ordered_float::OrderedFloat;

use std::fmt::Display;

#[derive(Debug, PartialEq, Eq, PartialOrd, Ord, Hash, Clone)]
pub enum Literal {
    Int(i64),
    F64(OrderedFloat<f64>),
    String(Symbol),
    Unit,
}

macro_rules! impl_from {
    ($ctor:ident($t:ty)) => {
        impl From<Literal> for $t {
            fn from(literal: Literal) -> Self {
                match literal {
                    Literal::$ctor(t) => t,
                    #[allow(unreachable_patterns)]
                    _ => panic!("Expected {}, got {literal}", stringify!($ctor)),
                }
            }
        }

        impl From<$t> for Literal {
            fn from(t: $t) -> Self {
                Literal::$ctor(t)
            }
        }
    };
}

impl_from!(Int(i64));
impl_from!(F64(OrderedFloat<f64>));
impl_from!(String(Symbol));

impl Display for Literal {
    fn fmt(&self, f: &mut std::fmt::Formatter<'_>) -> std::fmt::Result {
        match &self {
            Literal::Int(i) => Display::fmt(i, f),
            Literal::F64(n) => {
                // need to display with decimal if there is none
                let str = n.to_string();
                if let Ok(_num) = str.parse::<i64>() {
                    write!(f, "{}.0", str)
                } else {
                    write!(f, "{}", str)
                }
            }
            Literal::String(s) => write!(f, "{s}"),
            Literal::Unit => write!(f, "()"),
        }
    }
}

// after flattening, exprs do not have nested
// calls
#[derive(Debug, PartialEq, Eq, PartialOrd, Ord, Hash, Clone)]
pub enum Expr {
    Lit(Literal),
    Var(Symbol),
    // TODO make this its own type
    Call(Symbol, Vec<Self>),
}

impl Expr {
    pub fn call(op: impl Into<Symbol>, children: impl IntoIterator<Item = Self>) -> Self {
        Self::Call(op.into(), children.into_iter().collect())
    }

    pub fn lit(lit: impl Into<Literal>) -> Self {
        Self::Lit(lit.into())
    }

    pub fn get_var(&self) -> Option<Symbol> {
        match self {
            Expr::Var(v) => Some(*v),
            _ => None,
        }
    }

    fn children(&self) -> &[Self] {
        match self {
            Expr::Var(_) | Expr::Lit(_) => &[],
            Expr::Call(_, children) => children,
        }
    }

    pub fn walk(&self, pre: &mut impl FnMut(&Self), post: &mut impl FnMut(&Self)) {
        pre(self);
        self.children()
            .iter()
            .for_each(|child| child.walk(pre, post));
        post(self);
    }

    pub fn fold<Out>(&self, f: &mut impl FnMut(&Self, Vec<Out>) -> Out) -> Out {
        let ts = self.children().iter().map(|child| child.fold(f)).collect();
        f(self, ts)
    }
<<<<<<< HEAD

    pub(crate) fn to_sexp(&self) -> Sexp {
        let res = match self {
            Expr::Lit(lit) => Sexp::String(lit.to_string()),
            Expr::Var(v) => Sexp::String(v.to_string()),
            Expr::Call(op, children) => Sexp::List(
                vec![Sexp::String(op.to_string())]
                    .into_iter()
                    .chain(children.iter().map(|c| c.to_sexp()))
                    .collect(),
            ),
        };
        res
    }
}

impl Display for Expr {
    fn fmt(&self, f: &mut std::fmt::Formatter<'_>) -> std::fmt::Result {
        write!(f, "{}", self.to_sexp())
=======

    pub(crate) fn to_sexp(&self) -> Sexp {
        let res = match self {
            Expr::Lit(lit) => Sexp::String(lit.to_string()),
            Expr::Var(v) => Sexp::String(v.to_string()),
            Expr::Call(op, children) => Sexp::List(
                vec![Sexp::String(op.to_string())]
                    .into_iter()
                    .chain(children.iter().map(|c| c.to_sexp()))
                    .collect(),
            ),
        };
        res
    }

    pub fn replace_canon(&self, canon: &HashMap<Symbol, Expr>) -> Self {
        match self {
            Expr::Lit(_lit) => self.clone(),
            Expr::Var(v) => canon.get(v).cloned().unwrap_or_else(|| self.clone()),
            Expr::Call(op, children) => {
                let children = children.iter().map(|c| c.replace_canon(canon)).collect();
                Expr::Call(*op, children)
            }
        }
>>>>>>> 8cb234b3
    }
}

impl Display for Expr {
    fn fmt(&self, f: &mut std::fmt::Formatter<'_>) -> std::fmt::Result {
        write!(f, "{}", self.to_sexp())
    }
}<|MERGE_RESOLUTION|>--- conflicted
+++ resolved
@@ -99,27 +99,6 @@
         let ts = self.children().iter().map(|child| child.fold(f)).collect();
         f(self, ts)
     }
-<<<<<<< HEAD
-
-    pub(crate) fn to_sexp(&self) -> Sexp {
-        let res = match self {
-            Expr::Lit(lit) => Sexp::String(lit.to_string()),
-            Expr::Var(v) => Sexp::String(v.to_string()),
-            Expr::Call(op, children) => Sexp::List(
-                vec![Sexp::String(op.to_string())]
-                    .into_iter()
-                    .chain(children.iter().map(|c| c.to_sexp()))
-                    .collect(),
-            ),
-        };
-        res
-    }
-}
-
-impl Display for Expr {
-    fn fmt(&self, f: &mut std::fmt::Formatter<'_>) -> std::fmt::Result {
-        write!(f, "{}", self.to_sexp())
-=======
 
     pub(crate) fn to_sexp(&self) -> Sexp {
         let res = match self {
@@ -144,7 +123,6 @@
                 Expr::Call(*op, children)
             }
         }
->>>>>>> 8cb234b3
     }
 }
 
