use std::fmt::Display;

pub use symbol_table::GlobalSymbol as Symbol;

// macro_rules! lalrpop_error {
//     ($($x:tt)*) => { Err(::lalrpop_util::ParseError::User { error: format!($($x)*)}) }
// }

use lalrpop_util::lalrpop_mod;
lalrpop_mod!(
    #[allow(clippy::all)]
    pub parse,
    "/ast/parse.rs"
);

use crate::*;

mod expr;
pub use expr::*;

#[derive(Clone, Copy, Hash, PartialEq, Eq, PartialOrd, Ord, Debug)]
pub struct Id(usize);

impl From<usize> for Id {
    fn from(n: usize) -> Self {
        Id(n)
    }
}

impl From<Id> for usize {
    fn from(id: Id) -> Self {
        id.0
    }
}

impl Display for Id {
    fn fmt(&self, f: &mut std::fmt::Formatter<'_>) -> std::fmt::Result {
        write!(f, "id{}", self.0)
    }
}

#[derive(Debug)]
pub enum Command {
    Datatype {
        name: Symbol,
        variants: Vec<Variant>,
    },
    Sort(Symbol, Symbol, Vec<Expr>),
    Function(FunctionDecl),
    Define {
        name: Symbol,
        expr: Expr,
        cost: Option<usize>,
    },
    Rule(Rule),
    Rewrite(Rewrite),
    BiRewrite(Rewrite),
    Action(Action),
    Run(RunConfig),
    Calc(Vec<IdentSort>, Vec<Expr>),
    Extract {
        variants: usize,
        e: Expr,
    },
    // TODO: this could just become an empty query
    Check(Fact),
    ClearRules,
    Clear,
    Print(Symbol, usize),
    PrintSize(Symbol),
    Input {
        name: Symbol,
        file: String,
    },
    Query(Vec<Fact>),
    Push(usize),
    Pop(usize),
<<<<<<< HEAD
    Fail(Box<Command>),
=======
    Include(String),
>>>>>>> 2fa87f16
}
#[derive(Clone, Debug)]
pub struct IdentSort {
    pub ident: Symbol,
    pub sort: Symbol,
}

impl Display for IdentSort {
    fn fmt(&self, f: &mut std::fmt::Formatter<'_>) -> std::fmt::Result {
        write!(f, "({} {})", self.ident, self.sort)
    }
}

#[derive(Clone, Debug)]
pub struct RunConfig {
    pub limit: usize,
    pub until: Option<Fact>,
}

#[derive(Clone, Debug)]
pub struct FunctionDecl {
    pub name: Symbol,
    pub schema: Schema,
    pub default: Option<Expr>,
    pub merge: Option<Expr>,
    pub cost: Option<usize>,
}

#[derive(Clone, Debug)]
pub struct Variant {
    pub name: Symbol,
    pub types: Vec<Symbol>,
    pub cost: Option<usize>,
}

#[derive(Clone, Debug)]
pub struct Schema {
    pub input: Vec<Symbol>,
    pub output: Symbol,
}

impl FunctionDecl {
    pub fn relation(name: Symbol, input: Vec<Symbol>) -> Self {
        Self {
            name,
            schema: Schema {
                input,
                output: Symbol::from("Unit"),
            },
            merge: None,
            default: None,
            cost: None,
        }
    }
}

#[derive(Clone, Debug)]
pub enum Fact {
    /// Must be at least two things in an eq fact
    Eq(Vec<Expr>),
    Fact(Expr),
}

impl Display for Fact {
    fn fmt(&self, f: &mut std::fmt::Formatter<'_>) -> std::fmt::Result {
        match self {
            Fact::Eq(exprs) => write!(f, "(= {})", ListDisplay(exprs, " ")),
            Fact::Fact(e) => Display::fmt(e, f),
        }
    }
}

#[derive(Clone, Debug)]
pub enum Action {
    Let(Symbol, Expr),
    Set(Symbol, Vec<Expr>, Expr),
    Delete(Symbol, Vec<Expr>),
    Union(Expr, Expr),
    Panic(String),
    Expr(Expr),
    // If(Expr, Action, Action),
}

impl Display for Action {
    fn fmt(&self, f: &mut std::fmt::Formatter<'_>) -> std::fmt::Result {
        match self {
            Action::Let(lhs, rhs) => write!(f, "(define {} {})", lhs, rhs),
            Action::Set(lhs, args, rhs) => {
                write!(f, "(set ({} {}) {})", lhs, ListDisplay(args, " "), rhs)
            }
            Action::Union(lhs, rhs) => write!(f, "(union {} {})", lhs, rhs),
            Action::Panic(msg) => write!(f, "(panic {})", msg),
            Action::Expr(e) => Display::fmt(e, f),
            Action::Delete(sym, args) => write!(f, "(delete ({} {}))", sym, ListDisplay(args, " ")),
            // Action::If(cond, then, else_) => write!(f, "(if {} {} {})", cond, then, else_),
        }
    }
}

#[derive(Clone, Debug)]
pub struct Rule {
    // pub query: Query,
    // pub actions: Vec<Action>,
    pub head: Vec<Action>,
    pub body: Vec<Fact>,
}

impl Display for Rule {
    fn fmt(&self, f: &mut std::fmt::Formatter<'_>) -> std::fmt::Result {
        write!(
            f,
            "{} ==> {}",
            ListDisplay(&self.body, " "),
            ListDisplay(&self.head, " ")
        )
    }
}

#[derive(Clone, Debug)]
pub struct Rewrite {
    pub lhs: Expr,
    pub rhs: Expr,
    pub conditions: Vec<Fact>,
}<|MERGE_RESOLUTION|>--- conflicted
+++ resolved
@@ -75,11 +75,8 @@
     Query(Vec<Fact>),
     Push(usize),
     Pop(usize),
-<<<<<<< HEAD
     Fail(Box<Command>),
-=======
     Include(String),
->>>>>>> 2fa87f16
 }
 #[derive(Clone, Debug)]
 pub struct IdentSort {
