--- conflicted
+++ resolved
@@ -4,7 +4,7 @@
 mod parse;
 pub mod remove_globals;
 
-use crate::core::{GenericAtom, GenericAtomTerm, HeadOrEq, Query, ResolvedCall, ResolvedCoreRule};
+use crate::core::{GenericAtom, GenericAtomTerm, HeadOrEq, Query, ResolvedCall};
 use crate::*;
 pub use expr::*;
 pub use parse::*;
@@ -14,17 +14,7 @@
 /// The egglog internal representation of already compiled rules
 pub(crate) enum Ruleset {
     /// Represents a ruleset with a set of rules.
-<<<<<<< HEAD
-    /// Use an [`IndexMap`] to ensure egglog is deterministic.
-    /// Rules added to the [`IndexMap`] first apply their
-    /// actions first.
-    Rules(
-        Symbol,
-        IndexMap<Symbol, (CompiledRule, egglog_bridge::RuleId, ResolvedCoreRule)>,
-    ),
-=======
     Rules(IndexMap<Symbol, egglog_bridge::RuleId>),
->>>>>>> d538090c
     /// A combined ruleset may contain other rulesets.
     Combined(Vec<Symbol>),
 }
