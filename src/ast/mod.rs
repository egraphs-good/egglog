use std::fmt::Display;

pub use symbol_table::GlobalSymbol as Symbol;

// macro_rules! lalrpop_error {
//     ($($x:tt)*) => { Err(::lalrpop_util::ParseError::User { error: format!($($x)*)}) }
// }

use lalrpop_util::lalrpop_mod;
lalrpop_mod!(
    #[allow(clippy::all)]
    pub parse,
    "/ast/parse.rs"
);

use crate::*;

mod expr;
pub use expr::*;

#[derive(Clone, Copy, Hash, PartialEq, Eq, PartialOrd, Ord, Debug)]
pub struct Id(usize);

impl From<usize> for Id {
    fn from(n: usize) -> Self {
        Id(n)
    }
}

impl From<Id> for usize {
    fn from(id: Id) -> Self {
        id.0
    }
}

impl Display for Id {
    fn fmt(&self, f: &mut std::fmt::Formatter<'_>) -> std::fmt::Result {
        write!(f, "id{}", self.0)
    }
}

#[derive(Debug, Clone)]
pub enum Command {
    Datatype {
        name: Symbol,
        variants: Vec<Variant>,
    },
    Sort(Symbol, Option<(Symbol, Vec<Expr>)>),
    Function(FunctionDecl),
    Define {
        name: Symbol,
        expr: Expr,
        cost: Option<usize>,
    },
    Rule(Rule),
    Rewrite(Rewrite),
    BiRewrite(Rewrite),
    Action(Action),
    Run(RunConfig),
<<<<<<< HEAD
    RunSchedule(Schedule),
=======
    Simplify {
        expr: Expr,
        config: RunConfig,
    },
>>>>>>> 4142735a
    Calc(Vec<IdentSort>, Vec<Expr>),
    Extract {
        variants: usize,
        e: Expr,
    },
    // TODO: this could just become an empty query
    Check(Fact),
    ClearRules,
    AddRuleset(Symbol),
    LoadRuleset(Symbol),
    Clear,
    Print(Symbol, usize),
    PrintSize(Symbol),
    Input {
        name: Symbol,
        file: String,
    },
    Output {
        file: String,
        exprs: Vec<Expr>,
    },
    Query(Vec<Fact>),
    Push(usize),
    Pop(usize),
    Fail(Box<Command>),
    Include(String),
}

impl Command {
    fn to_sexp(&self) -> Sexp {
        match self {
            Command::Rewrite(_) | Command::BiRewrite(_) => {
                panic!("Rewrites should be desugared before printing");
            }
            Command::Datatype {
                name: _,
                variants: _,
            } => {
                panic!("Datatypes should be desugared before printing");
            }
            Command::Action(a) => a.to_sexp(),
            Command::Sort(name, None) => Sexp::List(vec![
                Sexp::String("sort".into()),
                Sexp::String(name.to_string()),
            ]),
            Command::Sort(name, Some((name2, args))) => Sexp::List(vec![
                Sexp::String("sort".into()),
                Sexp::String(name.to_string()),
                Sexp::List(
                    vec![Sexp::String(name2.to_string())]
                        .into_iter()
                        .chain(args.iter().map(|e| e.to_sexp()))
                        .collect(),
                ),
            ]),
            Command::Function(f) => f.to_sexp(),
            Command::Rule(r) => r.to_sexp(),
            Command::Define { name, expr, cost } => {
                let mut res = vec![
                    Sexp::String("define".into()),
                    Sexp::String(name.to_string()),
                    expr.to_sexp(),
                ];
                if let Some(cost) = cost {
                    res.push(Sexp::String(":cost".into()));
                    res.push(Sexp::String(cost.to_string()));
                }

                Sexp::List(res)
            }
            Command::Run(limit) => {
                let mut res = vec![
                    Sexp::String("run".into()),
                    Sexp::String(limit.limit.to_string()),
                ];
                if let Some(until) = &limit.until {
                    res.push(Sexp::String(":until".into()));
                    res.push(until.to_sexp());
                }

                Sexp::List(res)
            }
            Command::RunSchedule(_sched) => Sexp::List(vec![
                // TODO: sched to sexp
                Sexp::String("run-schedule".into()),
            ]),
            Command::AddRuleset(name) => Sexp::List(vec![
                Sexp::String("add-ruleset".into()),
                Sexp::String(name.to_string()),
            ]),
            Command::LoadRuleset(name) => Sexp::List(vec![
                Sexp::String("load-ruleset".into()),
                Sexp::String(name.to_string()),
            ]),
            Command::Calc(args, exprs) => Sexp::List(
                vec![
                    Sexp::String("calc".into()),
                    Sexp::List(args.iter().map(|arg| arg.to_sexp()).collect()),
                ]
                .into_iter()
                .chain(exprs.iter().map(|e| e.to_sexp()))
                .collect(),
            ),
            Command::Extract { variants, e } => Sexp::List(vec![
                Sexp::String("extract".into()),
                Sexp::String(":variants".into()),
                Sexp::String(variants.to_string()),
                e.to_sexp(),
            ]),
            Command::Check(fact) => Sexp::List(vec![Sexp::String("check".into()), fact.to_sexp()]),
            Command::ClearRules => Sexp::List(vec![Sexp::String("clear-rules".into())]),
            Command::Clear => Sexp::List(vec![Sexp::String("clear".into())]),
            Command::Query(facts) => Sexp::List(
                vec![Sexp::String("query".into())]
                    .into_iter()
                    .chain(facts.iter().map(|f| f.to_sexp()))
                    .collect(),
            ),
            Command::Push(n) => Sexp::List(vec![
                Sexp::String("push".into()),
                Sexp::String(n.to_string()),
            ]),
            Command::Pop(n) => Sexp::List(vec![
                Sexp::String("pop".into()),
                Sexp::String(n.to_string()),
            ]),
            Command::Print(name, n) => Sexp::List(vec![
                Sexp::String("print".into()),
                Sexp::String(name.to_string()),
                Sexp::String(n.to_string()),
            ]),
            Command::PrintSize(name) => Sexp::List(vec![
                Sexp::String("print-size".into()),
                Sexp::String(name.to_string()),
            ]),
            Command::Input { name, file } => Sexp::List(vec![
                Sexp::String("input".into()),
                Sexp::String(name.to_string()),
                Sexp::String(file.to_string()),
            ]),
            Command::Output { file, exprs } => Sexp::List(
                vec![
                    Sexp::String("output".into()),
                    Sexp::String(file.to_string()),
                ]
                .into_iter()
                .chain(exprs.iter().map(|e| e.to_sexp()))
                .collect(),
            ),
            Command::Fail(cmd) => Sexp::List(vec![Sexp::String("fail".into()), cmd.to_sexp()]),
            Command::Include(file) => Sexp::List(vec![
                Sexp::String("include".into()),
                Sexp::String(format!("\"{}\"", file)),
            ]),
            Command::Simplify { expr, config } => {
                let mut res = vec![
                    Sexp::String("simplify".into()),
                    Sexp::String(config.limit.to_string()),
                    expr.to_sexp(),
                ];
                if let Some(until) = &config.until {
                    res.push(Sexp::String(":until".into()));
                    res.push(until.to_sexp());
                }

                Sexp::List(res)
            }
        }
    }
}

impl Display for Command {
    fn fmt(&self, f: &mut Formatter<'_>) -> std::fmt::Result {
        write!(f, "{}", self.to_sexp())
    }
}

#[derive(Clone, Debug)]
pub struct IdentSort {
    pub ident: Symbol,
    pub sort: Symbol,
}

impl IdentSort {
    fn to_sexp(&self) -> Sexp {
        Sexp::List(vec![
            Sexp::String(self.ident.to_string()),
            Sexp::String(self.sort.to_string()),
        ])
    }
}

impl Display for IdentSort {
    fn fmt(&self, f: &mut std::fmt::Formatter<'_>) -> std::fmt::Result {
        write!(f, "{}", self.to_sexp())
    }
}

#[derive(Clone, Debug)]
pub struct RunConfig {
    pub limit: usize,
    pub until: Option<Fact>,
}

#[derive(Clone, Debug)]
pub struct FunctionDecl {
    pub name: Symbol,
    pub schema: Schema,
    pub default: Option<Expr>,
    pub merge: Option<Expr>,
    pub merge_action: Vec<Action>,
    pub cost: Option<usize>,
}

#[derive(Clone, Debug)]
pub struct Variant {
    pub name: Symbol,
    pub types: Vec<Symbol>,
    pub cost: Option<usize>,
}

#[derive(Clone, Debug)]
pub struct Schema {
    pub input: Vec<Symbol>,
    pub output: Symbol,
}

impl Schema {
    pub(crate) fn to_sexp(&self) -> Sexp {
        Sexp::List(vec![
            Sexp::List(
                self.input
                    .iter()
                    .map(|s| Sexp::String(s.to_string()))
                    .collect(),
            ),
            Sexp::String(self.output.to_string()),
        ])
    }
}

impl FunctionDecl {
    pub fn relation(name: Symbol, input: Vec<Symbol>) -> Self {
        Self {
            name,
            schema: Schema {
                input,
                output: Symbol::from("Unit"),
            },
            merge: None,
            merge_action: vec![],
            default: None,
            cost: None,
        }
    }

    fn to_sexp(&self) -> Sexp {
        let mut res = vec![
            Sexp::String("function".into()),
            Sexp::String(self.name.to_string()),
        ];

        if let Sexp::List(contents) = self.schema.to_sexp() {
            res.extend(contents);
        } else {
            unreachable!();
        }

        if let Some(cost) = self.cost {
            res.extend(vec![
                Sexp::String(":cost".into()),
                Sexp::String(cost.to_string()),
            ]);
        }

        if !self.merge_action.is_empty() {
            res.push(Sexp::String(":merge-action".into()));
            res.push(Sexp::List(
                self.merge_action.iter().map(|a| a.to_sexp()).collect(),
            ));
        }

        if let Some(merge) = &self.merge {
            res.push(Sexp::String(":merge".into()));
            res.push(merge.to_sexp());
        }

        if let Some(default) = &self.default {
            res.push(Sexp::String(":default".into()));
            res.push(default.to_sexp());
        }

        Sexp::List(res)
    }
}

#[derive(Clone, Debug)]
pub enum Fact {
    /// Must be at least two things in an eq fact
    Eq(Vec<Expr>),
    Fact(Expr),
}

impl Fact {
    pub(crate) fn to_sexp(&self) -> Sexp {
        match self {
            Fact::Eq(exprs) => Sexp::List(
                vec![Sexp::String("=".into())]
                    .into_iter()
                    .chain(exprs.iter().map(|e| e.to_sexp()))
                    .collect(),
            ),
            Fact::Fact(expr) => expr.to_sexp(),
        }
    }
}

impl Display for Fact {
    fn fmt(&self, f: &mut std::fmt::Formatter<'_>) -> std::fmt::Result {
        write!(f, "{}", self.to_sexp())
    }
}

#[derive(Debug, Clone)]
pub enum Schedule {
    Saturate(Box<Schedule>),
    Repeat(usize, Box<Schedule>),
    Ruleset(Symbol),
    Sequence(Vec<Schedule>),
}

#[derive(Clone, Debug)]
pub enum Action {
    Let(Symbol, Expr),
    Set(Symbol, Vec<Expr>, Expr),
    Delete(Symbol, Vec<Expr>),
    Union(Expr, Expr),
    Panic(String),
    Expr(Expr),
    // If(Expr, Action, Action),
}

impl Action {
    pub(crate) fn to_sexp(&self) -> Sexp {
        match self {
            Action::Let(lhs, rhs) => Sexp::List(vec![
                Sexp::String("let".into()),
                Sexp::String(lhs.to_string()),
                rhs.to_sexp(),
            ]),
            Action::Set(lhs, args, rhs) => Sexp::List(vec![
                Sexp::String("set".into()),
                Sexp::List(
                    vec![Sexp::String(lhs.to_string())]
                        .into_iter()
                        .chain(args.iter().map(|e| e.to_sexp()))
                        .collect(),
                ),
                rhs.to_sexp(),
            ]),
            Action::Union(lhs, rhs) => Sexp::List(vec![
                Sexp::String("union".into()),
                lhs.to_sexp(),
                rhs.to_sexp(),
            ]),
            Action::Delete(lhs, args) => Sexp::List(vec![
                Sexp::String("delete".into()),
                Sexp::List(
                    vec![Sexp::String(lhs.to_string())]
                        .into_iter()
                        .chain(args.iter().map(|e| e.to_sexp()))
                        .collect(),
                ),
            ]),
            Action::Panic(msg) => Sexp::List(vec![
                Sexp::String("panic".into()),
                Sexp::String(format!("\"{}\"", msg.clone())),
            ]),
            Action::Expr(e) => e.to_sexp(),
        }
    }

    pub fn replace_canon(&self, canon: &HashMap<Symbol, Expr>) -> Self {
        match self {
            Action::Let(lhs, rhs) => Action::Let(*lhs, rhs.replace_canon(canon)),
            Action::Set(lhs, args, rhs) => Action::Set(
                *lhs,
                args.iter().map(|e| e.replace_canon(canon)).collect(),
                rhs.replace_canon(canon),
            ),
            Action::Delete(lhs, args) => {
                Action::Delete(*lhs, args.iter().map(|e| e.replace_canon(canon)).collect())
            }
            Action::Union(lhs, rhs) => {
                Action::Union(lhs.replace_canon(canon), rhs.replace_canon(canon))
            }
            Action::Panic(msg) => Action::Panic(msg.clone()),
            Action::Expr(e) => Action::Expr(e.replace_canon(canon)),
        }
    }
}

impl Display for Action {
    fn fmt(&self, f: &mut std::fmt::Formatter<'_>) -> std::fmt::Result {
        write!(f, "{}", self.to_sexp())
    }
}

#[derive(Clone, Debug)]
pub struct Rule {
    // pub query: Query,
    // pub actions: Vec<Action>,
    pub head: Vec<Action>,
    pub body: Vec<Fact>,
}

impl Rule {
    pub(crate) fn to_sexp(&self) -> Sexp {
        Sexp::List(vec![
            Sexp::String("rule".into()),
            Sexp::List(self.body.iter().map(|f| f.to_sexp()).collect()),
            Sexp::List(self.head.iter().map(|a| a.to_sexp()).collect()),
        ])
    }
}

impl Display for Rule {
    fn fmt(&self, f: &mut std::fmt::Formatter<'_>) -> std::fmt::Result {
        write!(f, "{}", self.to_sexp())
    }
}

#[derive(Clone, Debug)]
pub struct Rewrite {
    pub lhs: Expr,
    pub rhs: Expr,
    pub conditions: Vec<Fact>,
}<|MERGE_RESOLUTION|>--- conflicted
+++ resolved
@@ -57,14 +57,11 @@
     BiRewrite(Rewrite),
     Action(Action),
     Run(RunConfig),
-<<<<<<< HEAD
     RunSchedule(Schedule),
-=======
     Simplify {
         expr: Expr,
         config: RunConfig,
     },
->>>>>>> 4142735a
     Calc(Vec<IdentSort>, Vec<Expr>),
     Extract {
         variants: usize,
