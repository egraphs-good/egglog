use crate::ast::*;
use crate::Symbol;
use crate::Schedule;
use ordered_float::OrderedFloat;

grammar(srcfile: &Arc<SrcFile>);

extern {
    type Error = String;
}

// lexer
match {
    r"\s*" => { }, // skip whitespace
    r";[^\n\r]*[\n\r]*" => { }, // skip ; comments
    _
}


pub Program: Vec<Command> = { (Command)* => <> }



LParen: usize = {
    <@L> "(" => <>,
    <@L> "[" => <>,
};
RParen: usize = {
    ")" <@R> => <>,
    "]" <@R> => <>,
};

List<T>: Vec<T> = {
    LParen <T*> RParen => <>,
}

Comma<T>: Vec<T> = {
    <mut v:(<T> ",")*> <e:T?> => match e {
        None => v,
        Some(e) => {
            v.push(e);
            v
        }
    }
};

Command: Command = {
    LParen "set-option" <name:Ident> <value:Expr> RParen => Command::SetOption { name, value },
    LParen "datatype" <name:Ident> <variants:(Variant)*> RParen => Command::Datatype { <> },
    LParen "sort" <name:Ident> LParen <head:Ident> <tail:(Expr)*> RParen RParen => Command::Sort (name, Some((head, tail))),
    LParen "sort" <name:Ident> RParen => Command::Sort (name, None),
    LParen "function" <name:Ident> <schema:Schema> <cost:Cost>
        <unextractable:(":unextractable")?>
        <merge_action:(":on_merge" <List<Action>>)?>
        <merge:(":merge" <Expr>)?> <default:(":default" <Expr>)?> RParen => {
        Command::Function(FunctionDecl { name, schema, merge, merge_action: Actions::new(merge_action.unwrap_or_default()), default, cost, unextractable: unextractable.is_some(), ignore_viz: false })
    },
    <lo:LParen> "declare" <name:Ident> <sort:Ident> <hi:RParen> => Command::Declare{span: Span(srcfile.clone(), lo, hi), name, sort},
    LParen "relation" <constructor:Ident> <inputs:List<Type>> RParen => Command::Relation{constructor, inputs},
    LParen "ruleset" <name:Ident> RParen => Command::AddRuleset(name),
    LParen "unstable-combined-ruleset" <name:Ident> <subrulesets:Ident*> RParen => Command::UnstableCombinedRuleset(name, subrulesets),
    <lo:LParen> "rule" <body:List<Fact>> <head:List<Action>> 
        <ruleset:(":ruleset" <Ident>)?> 
        <name:(":name" <String>)?> 
    <hi:RParen> => Command::Rule{ruleset: ruleset.unwrap_or("".into()), name: name.unwrap_or("".to_string()).into(), rule: Rule { span: Span(srcfile.clone(), lo, hi), head: Actions::new(head), body }},
    <lo:LParen> "rewrite" <lhs:Expr> <rhs:Expr>
        <subsume:(":subsume")?>
        <conditions:(":when" <List<Fact>>)?>
        <ruleset:(":ruleset" <Ident>)?>
    <hi:RParen> => Command::Rewrite(ruleset.unwrap_or("".into()), Rewrite { span: Span(srcfile.clone(), lo, hi), lhs, rhs, conditions: conditions.unwrap_or_default() }, subsume.is_some()),
    <lo:LParen> "birewrite" <lhs:Expr> <rhs:Expr>
        <conditions:(":when" <List<Fact>>)?>
        <ruleset:(":ruleset" <Ident>)?>
    <hi:RParen> => Command::BiRewrite(ruleset.unwrap_or("".into()), Rewrite { span: Span(srcfile.clone(), lo, hi), lhs, rhs, conditions: conditions.unwrap_or_default() }),
    <lo:LParen> "let" <name:Ident> <expr:Expr> <hi:RParen> => Command::Action(Action::Let(Span(srcfile.clone(), lo, hi), name, expr)),
    <NonLetAction> => Command::Action(<>),
    <lo:LParen> "run" <limit:UNum>  <until:(":until" <(Fact)*>)?> <hi:RParen> => 
        Command::RunSchedule(Schedule::Repeat(Span(srcfile.clone(), lo, hi), limit, Box::new(
            Schedule::Run(Span(srcfile.clone(), lo, hi), RunConfig { ruleset : "".into(), until })))),
    <lo:LParen> "run" <ruleset: Ident> <limit:UNum> <until:(":until" <(Fact)*>)?> <hi:RParen> => 
        Command::RunSchedule(Schedule::Repeat(Span(srcfile.clone(), lo, hi), limit, Box::new(
            Schedule::Run(Span(srcfile.clone(), lo, hi), RunConfig { ruleset, until })))),
    LParen "simplify"  <schedule:Schedule> <expr:Expr> RParen
        => Command::Simplify { expr, schedule },
    <lo:LParen> "calc" LParen <idents:IdentSort*> RParen <exprs:Expr+> <hi:RParen> => Command::Calc(Span(srcfile.clone(), lo, hi), idents, exprs),
    LParen "query-extract" <variants:(":variants" <UNum>)?> <expr:Expr> RParen => Command::QueryExtract { expr, variants: variants.unwrap_or(0) },
    <lo:LParen> "check" <facts:(Fact)*> <hi:RParen> => Command::Check(Span(srcfile.clone(), lo, hi), facts),
    LParen "check-proof" RParen => Command::CheckProof,
      <lo:LParen> "run-schedule" <scheds:Schedule*> <hi:RParen> => 
        Command::RunSchedule(Schedule::Sequence(Span(srcfile.clone(), lo, hi), scheds)),
    LParen "print-stats" RParen => Command::PrintOverallStatistics,
    LParen "push" <UNum?> RParen => Command::Push(<>.unwrap_or(1)),
    LParen "pop" <UNum?> RParen => Command::Pop(<>.unwrap_or(1)),
    LParen "print-function" <sym:Ident> <n:UNum> RParen => Command::PrintFunction(sym, n),
    LParen "print-size" <sym:Ident?> RParen => Command::PrintSize(sym),
    LParen "input" <name:Ident> <file:String> RParen => Command::Input { name, file },
    LParen "output" <file:String> <exprs:Expr+> RParen => Command::Output { file, exprs },
    LParen "fail" <Command> RParen => Command::Fail(Box::new(<>)),
    LParen "include" <file:String> RParen => Command::Include(file),
}

Schedule: Schedule = {
    <lo:LParen> "saturate" <scheds:Schedule*> <hi:RParen> => 
        Schedule::Saturate(Span(srcfile.clone(), lo, hi), Box::new(
            Schedule::Sequence(Span(srcfile.clone(), lo, hi), scheds))),
    <lo:LParen> "seq" <scheds:Schedule*> <hi:RParen> => 
        Schedule::Sequence(Span(srcfile.clone(), lo, hi), scheds),
    <lo:LParen> "repeat" <limit:UNum> <scheds:Schedule*> <hi:RParen> => 
        Schedule::Repeat(Span(srcfile.clone(), lo, hi), limit, Box::new(
            Schedule::Sequence(Span(srcfile.clone(), lo, hi), scheds))),
    <lo:LParen> "run" <until:(":until" <(Fact)*>)?> <hi:RParen> =>
        Schedule::Run(Span(srcfile.clone(), lo, hi), RunConfig { ruleset: "".into(), until }),
    <lo:LParen> "run" <ruleset: Ident> <until:(":until" <(Fact)*>)?> <hi:RParen> => 
        Schedule::Run(Span(srcfile.clone(), lo, hi), RunConfig { ruleset, until }),
    <lo:@L> <ident:Ident> <hi:@R> => 
        Schedule::Run(Span(srcfile.clone(), lo, hi), RunConfig { ruleset: ident, until: None }),
}

Cost: Option<usize> = {
    ":cost" <UNum> => Some(<>),
    => None,
}

NonLetAction: Action = {
<<<<<<< HEAD
    LParen "set" LParen <f: Ident> <args:Expr*> RParen <v:Expr> RParen => Action::Set ( (), f, args, v ),
    LParen "delete" LParen <f: Ident> <args:Expr*> RParen RParen => Action::Change ( (), Change::Delete, f, args),
    LParen "subsume" LParen <f: Ident> <args:Expr*> RParen RParen => Action::Change ( (), Change::Subsume, f, args),
    LParen "cost" LParen <f: Ident> <args:Expr*> RParen <cost:UNum> RParen => Action::Change ( (), Change::Cost(cost), f, args),
    LParen "union" <e1:Expr> <e2:Expr> RParen => Action::Union((), <>),
    LParen "panic" <msg:String> RParen => Action::Panic((), msg),
    LParen "extract" <expr:Expr> RParen => Action::Extract((), expr, Expr::Lit((), Literal::Int(0))),
    LParen "extract" <expr:Expr> <variants:Expr> RParen => Action::Extract((), expr, variants),
    <e:CallExpr> => Action::Expr((), e),
=======
    <lo:LParen> "set" LParen <f: Ident> <args:Expr*> RParen <v:Expr> <hi:RParen> => Action::Set ( Span(srcfile.clone(), lo, hi), f, args, v ),
    <lo:LParen> "delete" LParen <f: Ident> <args:Expr*> RParen <hi:RParen> => Action::Change ( Span(srcfile.clone(), lo, hi), Change::Delete, f, args),
    <lo:LParen> "subsume" LParen <f: Ident> <args:Expr*> RParen <hi:RParen> => Action::Change ( Span(srcfile.clone(), lo, hi), Change::Subsume, f, args),
    <lo:LParen> "union" <e1:Expr> <e2:Expr> <hi:RParen> => Action::Union(Span(srcfile.clone(), lo, hi), e1, e2),
    <lo:LParen> "panic" <msg:String> <hi:RParen> => Action::Panic(Span(srcfile.clone(), lo, hi), msg),
    <lo:LParen> "extract" <expr:Expr> <hi:RParen> => Action::Extract(Span(srcfile.clone(), lo, hi), expr, Expr::Lit(Span(srcfile.clone(), lo, hi), Literal::Int(0))),
    <lo:LParen> "extract" <expr:Expr> <variants:Expr> <hi:RParen> => Action::Extract(Span(srcfile.clone(), lo, hi), expr, variants),
    <lo:@L> <e:CallExpr> <hi:@R> => Action::Expr(Span(srcfile.clone(), lo, hi), e),
>>>>>>> ecc3be54
}

pub Action: Action = {
    <lo:LParen> "let" <name:Ident> <expr:Expr> <hi:RParen> => Action::Let(Span(srcfile.clone(), lo, hi), name, expr),
    <NonLetAction> => <>,
}

Name: Symbol = { "[" <Ident> "]" => <> }

pub Fact: Fact = {
    <lo:LParen> "=" <mut es:Expr+> <e:Expr> <hi:RParen> => {
        es.push(e);
        Fact::Eq(Span(srcfile.clone(), lo, hi), es)
    },
    <CallExpr> => Fact::Fact(<>),
}

Schema: Schema = {
    <types:List<Type>> <output:Type> => Schema { input: types, output }
}

pub Expr: Expr = {
    <lo:@L> <lit:Literal> <hi:@R> => Expr::Lit(Span(srcfile.clone(), lo, hi), lit),
    <lo:@L> <id:Ident> <hi:@R> => Expr::Var(Span(srcfile.clone(), lo, hi), id),
    <CallExpr> => <>,
};

Literal: Literal = {
    "(" ")" => Literal::Unit,
    <Num> => Literal::Int(<>),
    <F64> => Literal::F64(<>),
    <Bool> => Literal::Bool(<>),
    <SymString> => Literal::String(<>),
}

Bool: bool = {
    "true" => true,
    "false" => false,
}

CallExpr: Expr = {
    <lo:LParen> <head:Ident> <tail:(Expr)*> <hi:RParen> => Expr::Call(Span(srcfile.clone(), lo, hi), head, tail),
}

ExprList: Vec<Expr> = { LParen <sexps:(Expr)*> RParen => sexps }

Variant: Variant = {
    LParen <name:Ident> <types:(Type)*> <cost:Cost> RParen => Variant { <> },
}

Type: Symbol = <Ident>;

IdentSort: IdentSort = LParen <ident:Ident> <sort:Type> RParen => IdentSort { ident, sort };
Num: i64 = <s:r"(-)?[0-9]+"> => s.parse().unwrap();
UNum: usize = {
    <Num> => <>.try_into().unwrap(),
}

F64: OrderedFloat<f64> = {
    "NaN" => OrderedFloat::<f64>(f64::NAN),
    <s:r"(-)?[0-9]+\.[0-9]+(e(\+)?(-)?[0-9]+)?"> => OrderedFloat::<f64>(s.parse().unwrap()),
    "inf" => OrderedFloat::<f64>(f64::INFINITY),
    "-inf" => OrderedFloat::<f64>(f64::NEG_INFINITY),
}
Ident: Symbol = <s:r"(([[:alpha:]][\w-]*)|([-+*/?!=<>&|^/%_]))+"> => s.parse().unwrap();
SymString: Symbol = <String> => Symbol::from(<>);

String: String = <r#"("[^"]*")+"#> => {
    let string: &str = <>;
    let first_last_off: &str = &string[1..string.len() - 1];
    first_last_off.replace("\"\"", "\"")
};<|MERGE_RESOLUTION|>--- conflicted
+++ resolved
@@ -59,9 +59,9 @@
     LParen "relation" <constructor:Ident> <inputs:List<Type>> RParen => Command::Relation{constructor, inputs},
     LParen "ruleset" <name:Ident> RParen => Command::AddRuleset(name),
     LParen "unstable-combined-ruleset" <name:Ident> <subrulesets:Ident*> RParen => Command::UnstableCombinedRuleset(name, subrulesets),
-    <lo:LParen> "rule" <body:List<Fact>> <head:List<Action>> 
-        <ruleset:(":ruleset" <Ident>)?> 
-        <name:(":name" <String>)?> 
+    <lo:LParen> "rule" <body:List<Fact>> <head:List<Action>>
+        <ruleset:(":ruleset" <Ident>)?>
+        <name:(":name" <String>)?>
     <hi:RParen> => Command::Rule{ruleset: ruleset.unwrap_or("".into()), name: name.unwrap_or("".to_string()).into(), rule: Rule { span: Span(srcfile.clone(), lo, hi), head: Actions::new(head), body }},
     <lo:LParen> "rewrite" <lhs:Expr> <rhs:Expr>
         <subsume:(":subsume")?>
@@ -74,10 +74,10 @@
     <hi:RParen> => Command::BiRewrite(ruleset.unwrap_or("".into()), Rewrite { span: Span(srcfile.clone(), lo, hi), lhs, rhs, conditions: conditions.unwrap_or_default() }),
     <lo:LParen> "let" <name:Ident> <expr:Expr> <hi:RParen> => Command::Action(Action::Let(Span(srcfile.clone(), lo, hi), name, expr)),
     <NonLetAction> => Command::Action(<>),
-    <lo:LParen> "run" <limit:UNum>  <until:(":until" <(Fact)*>)?> <hi:RParen> => 
+    <lo:LParen> "run" <limit:UNum>  <until:(":until" <(Fact)*>)?> <hi:RParen> =>
         Command::RunSchedule(Schedule::Repeat(Span(srcfile.clone(), lo, hi), limit, Box::new(
             Schedule::Run(Span(srcfile.clone(), lo, hi), RunConfig { ruleset : "".into(), until })))),
-    <lo:LParen> "run" <ruleset: Ident> <limit:UNum> <until:(":until" <(Fact)*>)?> <hi:RParen> => 
+    <lo:LParen> "run" <ruleset: Ident> <limit:UNum> <until:(":until" <(Fact)*>)?> <hi:RParen> =>
         Command::RunSchedule(Schedule::Repeat(Span(srcfile.clone(), lo, hi), limit, Box::new(
             Schedule::Run(Span(srcfile.clone(), lo, hi), RunConfig { ruleset, until })))),
     LParen "simplify"  <schedule:Schedule> <expr:Expr> RParen
@@ -86,7 +86,7 @@
     LParen "query-extract" <variants:(":variants" <UNum>)?> <expr:Expr> RParen => Command::QueryExtract { expr, variants: variants.unwrap_or(0) },
     <lo:LParen> "check" <facts:(Fact)*> <hi:RParen> => Command::Check(Span(srcfile.clone(), lo, hi), facts),
     LParen "check-proof" RParen => Command::CheckProof,
-      <lo:LParen> "run-schedule" <scheds:Schedule*> <hi:RParen> => 
+      <lo:LParen> "run-schedule" <scheds:Schedule*> <hi:RParen> =>
         Command::RunSchedule(Schedule::Sequence(Span(srcfile.clone(), lo, hi), scheds)),
     LParen "print-stats" RParen => Command::PrintOverallStatistics,
     LParen "push" <UNum?> RParen => Command::Push(<>.unwrap_or(1)),
@@ -100,19 +100,19 @@
 }
 
 Schedule: Schedule = {
-    <lo:LParen> "saturate" <scheds:Schedule*> <hi:RParen> => 
+    <lo:LParen> "saturate" <scheds:Schedule*> <hi:RParen> =>
         Schedule::Saturate(Span(srcfile.clone(), lo, hi), Box::new(
             Schedule::Sequence(Span(srcfile.clone(), lo, hi), scheds))),
-    <lo:LParen> "seq" <scheds:Schedule*> <hi:RParen> => 
+    <lo:LParen> "seq" <scheds:Schedule*> <hi:RParen> =>
         Schedule::Sequence(Span(srcfile.clone(), lo, hi), scheds),
-    <lo:LParen> "repeat" <limit:UNum> <scheds:Schedule*> <hi:RParen> => 
+    <lo:LParen> "repeat" <limit:UNum> <scheds:Schedule*> <hi:RParen> =>
         Schedule::Repeat(Span(srcfile.clone(), lo, hi), limit, Box::new(
             Schedule::Sequence(Span(srcfile.clone(), lo, hi), scheds))),
     <lo:LParen> "run" <until:(":until" <(Fact)*>)?> <hi:RParen> =>
         Schedule::Run(Span(srcfile.clone(), lo, hi), RunConfig { ruleset: "".into(), until }),
-    <lo:LParen> "run" <ruleset: Ident> <until:(":until" <(Fact)*>)?> <hi:RParen> => 
+    <lo:LParen> "run" <ruleset: Ident> <until:(":until" <(Fact)*>)?> <hi:RParen> =>
         Schedule::Run(Span(srcfile.clone(), lo, hi), RunConfig { ruleset, until }),
-    <lo:@L> <ident:Ident> <hi:@R> => 
+    <lo:@L> <ident:Ident> <hi:@R> =>
         Schedule::Run(Span(srcfile.clone(), lo, hi), RunConfig { ruleset: ident, until: None }),
 }
 
@@ -122,26 +122,15 @@
 }
 
 NonLetAction: Action = {
-<<<<<<< HEAD
-    LParen "set" LParen <f: Ident> <args:Expr*> RParen <v:Expr> RParen => Action::Set ( (), f, args, v ),
-    LParen "delete" LParen <f: Ident> <args:Expr*> RParen RParen => Action::Change ( (), Change::Delete, f, args),
-    LParen "subsume" LParen <f: Ident> <args:Expr*> RParen RParen => Action::Change ( (), Change::Subsume, f, args),
-    LParen "cost" LParen <f: Ident> <args:Expr*> RParen <cost:UNum> RParen => Action::Change ( (), Change::Cost(cost), f, args),
-    LParen "union" <e1:Expr> <e2:Expr> RParen => Action::Union((), <>),
-    LParen "panic" <msg:String> RParen => Action::Panic((), msg),
-    LParen "extract" <expr:Expr> RParen => Action::Extract((), expr, Expr::Lit((), Literal::Int(0))),
-    LParen "extract" <expr:Expr> <variants:Expr> RParen => Action::Extract((), expr, variants),
-    <e:CallExpr> => Action::Expr((), e),
-=======
     <lo:LParen> "set" LParen <f: Ident> <args:Expr*> RParen <v:Expr> <hi:RParen> => Action::Set ( Span(srcfile.clone(), lo, hi), f, args, v ),
     <lo:LParen> "delete" LParen <f: Ident> <args:Expr*> RParen <hi:RParen> => Action::Change ( Span(srcfile.clone(), lo, hi), Change::Delete, f, args),
     <lo:LParen> "subsume" LParen <f: Ident> <args:Expr*> RParen <hi:RParen> => Action::Change ( Span(srcfile.clone(), lo, hi), Change::Subsume, f, args),
+    <lo:LParen> "cost" LParen <f: Ident> <args:Expr*> RParen <cost:UNum> <hi:RParen> => Action::Change ( Span(srcfile.clone(), lo, hi), Change::Cost(cost), f, args),
     <lo:LParen> "union" <e1:Expr> <e2:Expr> <hi:RParen> => Action::Union(Span(srcfile.clone(), lo, hi), e1, e2),
     <lo:LParen> "panic" <msg:String> <hi:RParen> => Action::Panic(Span(srcfile.clone(), lo, hi), msg),
     <lo:LParen> "extract" <expr:Expr> <hi:RParen> => Action::Extract(Span(srcfile.clone(), lo, hi), expr, Expr::Lit(Span(srcfile.clone(), lo, hi), Literal::Int(0))),
     <lo:LParen> "extract" <expr:Expr> <variants:Expr> <hi:RParen> => Action::Extract(Span(srcfile.clone(), lo, hi), expr, variants),
     <lo:@L> <e:CallExpr> <hi:@R> => Action::Expr(Span(srcfile.clone(), lo, hi), e),
->>>>>>> ecc3be54
 }
 
 pub Action: Action = {
