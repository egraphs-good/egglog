--- conflicted
+++ resolved
@@ -59,11 +59,7 @@
     "(" "simplify"  <limit:UNum> <expr:Expr> <until:(":until" <Fact>)?> ")" 
         => Command::Simplify { expr, config : RunConfig { ruleset: "".into(), limit, until } },
     "(" "add-ruleset" <name:Ident> ")" => Command::AddRuleset(name),
-<<<<<<< HEAD
-    "(" "load-ruleset" <name:Ident> ")" => Command::LoadRuleset(name),
     "(" "run-schedule" <Schedule*> ")" => Command::RunSchedule(Schedule::Sequence(<>)),
-=======
->>>>>>> 908f22b7
     "(" "calc" "(" <idents:IdentSort*> ")" <exprs:Expr+> ")" => Command::Calc(idents, exprs),
     "(" "extract" <variants:(":variants" <UNum>)?> <e:Expr> ")" => Command::Extract { e, variants: variants.unwrap_or(0) },
     "(" "check" <Fact> ")" => Command::Check(<>),
