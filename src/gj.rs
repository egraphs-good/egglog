use hashbrown::hash_map::Entry as HEntry;
use indexmap::map::Entry;
use log::log_enabled;
use smallvec::SmallVec;

use crate::{
    function::index::Offset,
    typecheck::{Atom, AtomTerm, ResolvedSymbol},
    *,
};
use std::{
    cell::UnsafeCell,
    fmt::{self, Debug},
    ops::Range,
};

type Query = crate::typecheck::Query<ResolvedSymbol>;

#[derive(Clone)]
enum Instr<'a> {
    Intersect {
        value_idx: usize,
        variable_name: Symbol,
        info: VarInfo2,
        trie_accesses: Vec<(usize, TrieAccess<'a>)>,
    },
    ConstrainConstant {
        index: usize,
        val: Value,
        trie_access: TrieAccess<'a>,
    },
    Call {
        prim: Primitive,
        args: Vec<AtomTerm>,
        check: bool, // check or assign to output variable
    },
}

// FIXME @mwillsey awful name, bad bad bad
#[derive(Default, Debug, Clone)]
struct VarInfo2 {
    occurences: Vec<usize>,
    intersected_on: usize,
    size_guess: usize,
}

struct InputSizes<'a> {
    cur_stage: usize,
    // a map from from stage to vector of costs for each stage,
    // where 'cost' is the largest relation being intersected
    stage_sizes: &'a mut HashMap<usize, Vec<usize>>,
}

impl<'a> InputSizes<'a> {
    fn add_measurement(&mut self, max_size: usize) {
        self.stage_sizes
            .entry(self.cur_stage)
            .or_default()
            .push(max_size);
    }

    fn next(&mut self) -> InputSizes {
        InputSizes {
            cur_stage: self.cur_stage + 1,
            stage_sizes: self.stage_sizes,
        }
    }
}

type Result = std::result::Result<(), ()>;

struct Program<'a>(Vec<Instr<'a>>);

impl<'a> std::fmt::Display for Instr<'a> {
    fn fmt(&self, f: &mut std::fmt::Formatter<'_>) -> std::fmt::Result {
        match self {
            Instr::Intersect {
                value_idx,
                trie_accesses,
                variable_name,
                info,
            } => {
                write!(
                    f,
                    " Intersect @ {value_idx} sg={sg:6} {variable_name:15}",
                    sg = info.size_guess
                )?;
                for (trie_idx, a) in trie_accesses {
                    write!(f, "  {}: {}", trie_idx, a)?;
                }
                writeln!(f)?
            }
            Instr::ConstrainConstant {
                index,
                val,
                trie_access,
            } => {
                writeln!(f, " ConstrainConstant {index} {trie_access} = {val:?}")?;
            }
            Instr::Call { prim, args, check } => {
                writeln!(f, " Call {:?} {:?} {:?}", prim, args, check)?;
            }
        }
        Ok(())
    }
}

impl<'a> std::fmt::Display for Program<'a> {
    fn fmt(&self, f: &mut std::fmt::Formatter<'_>) -> std::fmt::Result {
        for (i, instr) in self.0.iter().enumerate() {
            write!(f, "{i:2}. {}", instr)?;
        }
        Ok(())
    }
}

struct Context<'b> {
    query: &'b CompiledQuery,
    join_var_ordering: Vec<Symbol>,
    tuple: Vec<Value>,
    matches: usize,
    egraph: &'b EGraph,
}

impl<'b> Context<'b> {
    fn new(
        egraph: &'b EGraph,
        cq: &'b CompiledQuery,
        timestamp_ranges: &[Range<u32>],
    ) -> Option<(Self, Program<'b>, Vec<Option<usize>>)> {
        let (program, join_var_ordering, intersections) =
            egraph.compile_program(cq, timestamp_ranges)?;

        let ctx = Context {
            query: cq,
            tuple: vec![Value::fake(); cq.vars.len()],
            join_var_ordering,
            matches: 0,
            egraph,
        };

        Some((ctx, program, intersections))
    }

    fn eval<F>(
        &mut self,
        tries: &mut [&LazyTrie],
        program: &[Instr],
        mut stage: InputSizes,
        f: &mut F,
    ) -> Result
    where
        F: FnMut(&[Value]) -> Result,
    {
        let (instr, program) = match program.split_first() {
            None => {
                self.matches += 1;
                return f(&self.tuple);
            }
            Some(pair) => pair,
        };

        match instr {
            Instr::ConstrainConstant {
                index,
                val,
                trie_access,
            } => {
                if let Some(next) = tries[*index].get(trie_access, *val) {
                    let old = tries[*index];
                    tries[*index] = next;
                    self.eval(tries, program, stage.next(), f)?;
                    tries[*index] = old;
                }
                Ok(())
            }
            Instr::Intersect {
                value_idx,
                trie_accesses,
                ..
            } => {
                if let Some(x) = trie_accesses
                    .iter()
                    .map(|(atom, _)| tries[*atom].len())
                    .max()
                {
                    stage.add_measurement(x);
                }

                match trie_accesses.as_slice() {
                    [(j, access)] => tries[*j].for_each(access, |value, trie| {
                        let old_trie = std::mem::replace(&mut tries[*j], trie);
                        self.tuple[*value_idx] = value;
                        self.eval(tries, program, stage.next(), f)?;
                        tries[*j] = old_trie;
                        Ok(())
                    }),
                    [a, b] => {
                        let (a, b) = if tries[a.0].len() <= tries[b.0].len() {
                            (a, b)
                        } else {
                            (b, a)
                        };
                        tries[a.0].for_each(&a.1, |value, ta| {
                            if let Some(tb) = tries[b.0].get(&b.1, value) {
                                let old_ta = std::mem::replace(&mut tries[a.0], ta);
                                let old_tb = std::mem::replace(&mut tries[b.0], tb);
                                self.tuple[*value_idx] = value;
                                self.eval(tries, program, stage.next(), f)?;
                                tries[a.0] = old_ta;
                                tries[b.0] = old_tb;
                            }
                            Ok(())
                        })
                    }
                    _ => {
                        let (j_min, access_min) = trie_accesses
                            .iter()
                            .min_by_key(|(j, _a)| tries[*j].len())
                            .unwrap();

                        let mut new_tries = tries.to_vec();

                        tries[*j_min].for_each(access_min, |value, min_trie| {
                            new_tries[*j_min] = min_trie;
                            for (j, access) in trie_accesses {
                                if j != j_min {
                                    if let Some(t) = tries[*j].get(access, value) {
                                        new_tries[*j] = t;
                                    } else {
                                        return Ok(());
                                    }
                                }
                            }

                            // at this point, new_tries is ready to go
                            self.tuple[*value_idx] = value;
                            self.eval(&mut new_tries, program, stage.next(), f)
                        })
                    }
                }
            }
            Instr::Call { prim, args, check } => {
                let (out, args) = args.split_last().unwrap();
                let mut values: Vec<Value> = vec![];
                for arg in args {
                    values.push(match arg {
                        AtomTerm::Var(v) => {
                            let i = self.query.vars.get_index_of(v).unwrap();
                            self.tuple[i]
                        }
                        AtomTerm::Literal(lit) => self.egraph.eval_lit(lit),
                        AtomTerm::Global(g) => self.egraph.global_bindings.get(g).unwrap().1,
                    })
                }

                if let Some(res) = prim.apply(&values) {
                    match out {
                        AtomTerm::Var(v) => {
                            let i = self.query.vars.get_index_of(v).unwrap();

                            if *check {
                                assert_ne!(self.tuple[i], Value::fake());
                                if self.tuple[i] != res {
                                    return Ok(());
                                }
                            }

                            self.tuple[i] = res;
                        }
                        AtomTerm::Literal(lit) => {
                            assert!(check);
                            let val = &self.egraph.eval_lit(lit);
                            if val != &res {
                                return Ok(());
                            }
                        }
                        AtomTerm::Global(g) => {
                            assert!(check);
                            let (sort, val, _ts) = self.egraph.global_bindings.get(g).unwrap();
                            assert!(sort.name() == res.tag);
                            if val.bits != res.bits {
                                return Ok(());
                            }
                        }
                    }
                    self.eval(tries, program, stage.next(), f)?;
                }

                Ok(())
            }
        }
    }
}

#[derive(Clone)]
enum Constraint {
    Eq(usize, usize),
    Const(usize, Value),
}

impl Constraint {
    fn check(&self, tuple: &[Value], out: &TupleOutput) -> bool {
        let get = |i: usize| {
            if i < tuple.len() {
                &tuple[i]
            } else {
                debug_assert_eq!(i, tuple.len());
                &out.value
            }
        };
        match self {
            Constraint::Eq(i, j) => get(*i) == get(*j),
            Constraint::Const(i, t) => get(*i) == t,
        }
    }
}

#[derive(Debug, Default, Clone)]
pub struct VarInfo {
    /// indexes into the `atoms` field of CompiledQuery
    occurences: Vec<usize>,
}

#[derive(Debug, Clone)]
pub struct CompiledQuery {
    query: Query,
    // Ordering is used for the tuple
    // The GJ variable ordering is stored in the context
    pub vars: IndexMap<Symbol, VarInfo>,
}

impl EGraph {
    pub(crate) fn compile_gj_query(
        &self,
        query: Query,
        types: &IndexMap<Symbol, ArcSort>,
    ) -> CompiledQuery {
        // NOTE: this vars order only used for ordering the tuple storing the resulting match
        // It is not the GJ variable order.
        let mut vars: IndexMap<Symbol, VarInfo> = Default::default();

        for var in types.keys() {
            vars.entry(*var).or_default();
        }

        for (i, atom) in query.funcs().enumerate() {
            for v in atom.vars() {
                // only count grounded occurrences
                vars.entry(v).or_default().occurences.push(i)
            }
        }

        // make sure everyone has an entry in the vars table
        for prim in query.filters() {
            for v in prim.vars() {
                vars.entry(v).or_default();
            }
        }

        CompiledQuery { query, vars }
    }

    fn make_trie_access_for_column(
        &self,
        atom: &Atom<Symbol>,
        column: usize,
        timestamp_range: Range<u32>,
    ) -> TrieAccess {
        let function = &self.functions[&atom.head];

        let mut constraints = vec![];
        for (i, t) in atom.args.iter().enumerate() {
            match t {
                AtomTerm::Literal(lit) => {
                    let val = self.eval_lit(lit);
                    constraints.push(Constraint::Const(i, val))
                }
                AtomTerm::Global(g) => {
                    constraints.push(Constraint::Const(i, self.global_bindings.get(g).unwrap().1))
                }
                AtomTerm::Var(_v) => {
                    if let Some(j) = atom.args[..i].iter().position(|t2| t == t2) {
                        constraints.push(Constraint::Eq(j, i));
                    }
                }
            }
        }

        TrieAccess {
            function,
            timestamp_range,
            column,
            constraints,
        }
    }

    fn make_trie_access(
        &self,
        var: Symbol,
        atom: &Atom<Symbol>,
        timestamp_range: Range<u32>,
    ) -> TrieAccess {
        let column = atom
            .args
            .iter()
            .position(|arg| arg == &AtomTerm::Var(var))
            .unwrap();
        self.make_trie_access_for_column(atom, column, timestamp_range)
    }

    // Returns `None` when no program is needed,
    // for example when there is nothing in one of the tables.
    fn compile_program(
        &self,
        query: &CompiledQuery,
        timestamp_ranges: &[Range<u32>],
    ) -> Option<(
        Program,
        Vec<Symbol>,        /* variable ordering */
        Vec<Option<usize>>, /* the first column accessed per-atom */
    )> {
        let atoms: &Vec<_> = &query.query.funcs().collect();
        let mut vars: IndexMap<Symbol, VarInfo2> = Default::default();
        let mut constants =
            IndexMap::<usize /* atom */, Vec<(usize /* column */, Value)>>::default();

        for (i, atom) in atoms.iter().enumerate() {
            for (col, arg) in atom.args.iter().enumerate() {
                match arg {
                    AtomTerm::Var(var) => vars.entry(*var).or_default().occurences.push(i),
                    AtomTerm::Literal(lit) => {
                        let val = self.eval_lit(lit);
                        constants.entry(i).or_default().push((col, val));
                    }
                    AtomTerm::Global(g) => {
                        let val = self.global_bindings.get(g).unwrap().1;
                        constants.entry(i).or_default().push((col, val));
                    }
                }
            }
        }

        for info in vars.values_mut() {
            info.occurences.sort_unstable();
            info.occurences.dedup();
        }

        let relation_sizes: Vec<usize> = atoms
            .iter()
            .zip(timestamp_ranges)
            .map(|(atom, range)| self.functions[&atom.head].get_size(range))
            .collect();

        if relation_sizes.iter().any(|&s| s == 0) {
            return None;
        }

        for (_v, info) in &mut vars {
            assert!(!info.occurences.is_empty());
            info.size_guess = info
                .occurences
                .iter()
                .map(|&i| relation_sizes[i])
                .min()
                .unwrap();
            // info.size_guess >>= info.occurences.len() - 1;
        }

        // here we are picking the variable ordering
        let mut ordered_vars = IndexMap::default();
        while !vars.is_empty() {
            let mut var_cost = vars
                .iter()
                .map(|(v, info)| {
                    let size = info.size_guess as isize;
                    let cost = (info.occurences.len(), info.intersected_on, -size);
                    (cost, v)
                })
                .collect::<Vec<_>>();
            var_cost.sort();
            var_cost.reverse();

            log::debug!("Variable costs: {:?}", ListDebug(&var_cost, "\n"));

            let var = *var_cost[0].1;
            let info = vars.remove(&var).unwrap();
            for &i in &info.occurences {
                for v in atoms[i].vars() {
                    if let Some(info) = vars.get_mut(&v) {
                        info.intersected_on += 1;
                    }
                }
            }

            ordered_vars.insert(var, info);
        }
        vars = ordered_vars;

        let mut initial_columns = vec![None; atoms.len()];
        let const_instrs = constants.iter().flat_map(|(atom, consts)| {
            let initial_col = &mut initial_columns[*atom];
            if initial_col.is_none() {
                *initial_col = Some(consts[0].0);
            }
            consts.iter().map(|(col, val)| {
                let range = timestamp_ranges[*atom].clone();
                let trie_access = self.make_trie_access_for_column(&atoms[*atom], *col, range);

                Instr::ConstrainConstant {
                    index: *atom,
                    val: *val,
                    trie_access,
                }
            })
        });
        let mut program: Vec<Instr> = const_instrs.collect();

        let var_instrs = vars.iter().map(|(&v, info)| {
            let value_idx = query.vars.get_index_of(&v).unwrap_or_else(|| {
                panic!("variable {} not found in query", v);
            });
            Instr::Intersect {
                value_idx,
                variable_name: v,
                info: info.clone(),
                trie_accesses: info
                    .occurences
                    .iter()
                    .map(|&atom_idx| {
                        let atom = &atoms[atom_idx];
                        let range = timestamp_ranges[atom_idx].clone();
                        let access = self.make_trie_access(v, atom, range);
                        let initial_col = &mut initial_columns[atom_idx];
                        if initial_col.is_none() {
                            *initial_col = Some(access.column);
                        }
                        (atom_idx, access)
                    })
                    .collect(),
            }
        });
        program.extend(var_instrs);

        // now we can try to add primitives
        let mut extra: Vec<_> = query.query.filters().collect();
        while !extra.is_empty() {
            let next = extra.iter().position(|p| {
                assert!(!p.args.is_empty());
                p.args[..p.args.len() - 1].iter().all(|a| match a {
                    AtomTerm::Var(v) => vars.contains_key(v),
                    AtomTerm::Literal(_) => true,
                    AtomTerm::Global(_) => true,
                })
            });

            if let Some(i) = next {
                let p = extra.remove(i);
                let check = match p.args.last().unwrap() {
                    AtomTerm::Var(v) => match vars.entry(*v) {
                        Entry::Occupied(_) => true,
                        Entry::Vacant(e) => {
                            e.insert(Default::default());
                            false
                        }
                    },
                    AtomTerm::Literal(_) => true,
                    AtomTerm::Global(_) => true,
                };
                program.push(Instr::Call {
                    prim: p.head.clone(),
                    args: p.args.clone(),
                    check,
                });
            } else {
                panic!("cycle {:#?}", query)
            }
        }

        let resulting_program = Program(program);
        self.sanity_check_program(&resulting_program, query);

        Some((
            resulting_program,
            vars.into_keys().collect(),
            initial_columns,
        ))
    }

    fn sanity_check_program(&self, program: &Program, query: &CompiledQuery) {
        // sanity check the program
        let mut tuple_valid = vec![false; query.vars.len()];
        for instr in &program.0 {
            match instr {
                Instr::Intersect { value_idx, .. } => {
                    assert!(!tuple_valid[*value_idx]);
                    tuple_valid[*value_idx] = true;
                }
                Instr::ConstrainConstant { .. } => {}
                Instr::Call { check, args, .. } => {
                    let Some((last, args)) = args.split_last() else {
                        continue
                    };

                    for a in args {
                        if let AtomTerm::Var(v) = a {
                            let i = query.vars.get_index_of(v).unwrap();
                            assert!(tuple_valid[i]);
                        }
                    }

                    match last {
                        AtomTerm::Var(v) => {
                            let i = query.vars.get_index_of(v).unwrap();
                            assert_eq!(*check, tuple_valid[i], "{instr}");
                            if !*check {
                                tuple_valid[i] = true;
                            }
                        }
                        AtomTerm::Literal(_) => {
                            assert!(*check);
                        }
                        AtomTerm::Global(_) => {
                            assert!(*check);
                        }
                    }
                }
            }
        }
    }

    fn gj_for_atom<F>(
        &self,
        // for debugging, the atom seminaive is focusing on
        atom_i: Option<usize>,
        timestamp_ranges: &[Range<u32>],
        cq: &CompiledQuery,
        mut f: F,
    ) where
        F: FnMut(&[Value]) -> Result,
    {
        // do the gj
        if let Some((mut ctx, program, cols)) = Context::new(self, cq, timestamp_ranges) {
            let start = Instant::now();
            let atom_info = if let Some(atom_i) = atom_i {
                let atom = &cq.query.atoms[atom_i];
                format!("New atom: {atom}")
            } else {
                "Seminaive disabled".to_string()
            };
            log::debug!(
                "Query:\n{q}\n{atom_info}\nTuple: {tuple}\nJoin order: {order}\nProgram\n{program}",
                q = cq.query,
                order = ListDisplay(&ctx.join_var_ordering, " "),
                tuple = ListDisplay(cq.vars.keys(), " "),
            );
            let mut tries = Vec::with_capacity(cq.query.atoms.len());
            for ((atom, ts), col) in cq
                .query
                .atoms
                .iter()
                .zip(timestamp_ranges.iter())
                .zip(cols.iter())
            {
                // tries.push(LazyTrie::default());
                if let Some(target) = col {
                    if let Some(col) = self.functions[&atom.head].column_index(*target, ts) {
                        tries.push(LazyTrie::from_column_index(col))
                    } else {
                        tries.push(LazyTrie::default());
                    }
                } else {
                    tries.push(LazyTrie::default());
                }
            }
            let mut trie_refs = tries.iter().collect::<Vec<_>>();
            let mut meausrements = HashMap::<usize, Vec<usize>>::default();
            let stages = InputSizes {
                stage_sizes: &mut meausrements,
                cur_stage: 0,
            };
            ctx.eval(&mut trie_refs, &program.0, stages, &mut f)
                .unwrap_or(());
            let mut sums = Vec::from_iter(
                meausrements
                    .iter()
                    .map(|(x, y)| (*x, y.iter().copied().sum::<usize>())),
            );
            sums.sort_by_key(|(i, _sum)| *i);
            if log_enabled!(log::Level::Debug) {
                for (i, sum) in sums {
                    log::debug!("stage {i} total cost {sum}");
                }
            }
            let duration = start.elapsed();
            log::debug!("Matched {} times (took {:?})", ctx.matches, duration,);
            let iteration = self
                .ruleset_iteration
                .get::<Symbol>(&"".into())
                .unwrap_or(&0);
            if duration.as_millis() > 1000 {
                log::warn!(
                    "Query took a long time at iter {iteration} : {:?}",
                    duration
                );
            }
        }
    }

    pub(crate) fn run_query<F>(&self, cq: &CompiledQuery, timestamp: u32, mut f: F)
    where
        F: FnMut(&[Value]) -> Result,
    {
        let has_atoms = !cq.query.funcs().collect::<Vec<_>>().is_empty();

        if has_atoms {
            // check if any globals updated
            let mut global_updated = false;
            for atom in cq.query.funcs() {
                for arg in &atom.args {
                    if let AtomTerm::Global(g) = arg {
                        if self.global_bindings.get(g).unwrap().2 > timestamp {
                            global_updated = true;
                        }
                    }
                }
            }

            let do_seminaive = self.seminaive && !global_updated;
            // for the later atoms, we consider everything
<<<<<<< HEAD
            let mut timestamp_ranges =
                vec![0..u32::MAX; cq.query.funcs().collect::<Vec<_>>().len()]; // TODO: bad use of collect here.
            for (atom_i, atom) in cq.query.funcs().enumerate() {
                // this time, we only consider "new stuff" for this atom
                if do_seminaive {
=======
            let mut timestamp_ranges = vec![0..u32::MAX; cq.query.atoms.len()];
            if do_seminaive {
                for (atom_i, _atom) in cq.query.atoms.iter().enumerate() {
>>>>>>> 8cd5fdaf
                    timestamp_ranges[atom_i] = timestamp..u32::MAX;
                    self.gj_for_atom(Some(atom_i), &timestamp_ranges, cq, &mut f);
                    // now we can fix this atom to be "old stuff" only
                    // range is half-open; timestamp is excluded
                    timestamp_ranges[atom_i] = 0..timestamp;
                }
<<<<<<< HEAD

                // do the gj

                if let Some((mut ctx, program, cols)) = Context::new(self, cq, &timestamp_ranges) {
                    let start = Instant::now();
                    log::debug!(
                        "Query:\n{q}\nNew atom: {atom}\nTuple: {tuple}\nJoin order: {order}\nProgram\n{program}",
                        q = cq.query,
                        order = ListDisplay(&ctx.join_var_ordering, " "),
                        tuple = ListDisplay(cq.vars.keys(), " "),
                    );
                    let mut tries = Vec::with_capacity(cq.query.funcs().collect::<Vec<_>>().len()); // TODO: bad collect
                    for ((atom, ts), col) in cq
                        .query
                        .funcs()
                        .zip(timestamp_ranges.iter())
                        .zip(cols.iter())
                    {
                        // tries.push(LazyTrie::default());
                        if let Some(target) = col {
                            if let Some(col) = self.functions[&atom.head].column_index(*target, ts)
                            {
                                tries.push(LazyTrie::from_column_index(col))
                            } else {
                                tries.push(LazyTrie::default());
                            }
                        } else {
                            tries.push(LazyTrie::default());
                        }
                    }
                    let mut trie_refs = tries.iter().collect::<Vec<_>>();
                    let mut meausrements = HashMap::<usize, Vec<usize>>::default();
                    let stages = InputSizes {
                        stage_sizes: &mut meausrements,
                        cur_stage: 0,
                    };
                    ctx.eval(&mut trie_refs, &program.0, stages, &mut f)
                        .unwrap_or(());
                    let mut sums = Vec::from_iter(
                        meausrements
                            .iter()
                            .map(|(x, y)| (*x, y.iter().copied().sum::<usize>())),
                    );
                    sums.sort_by_key(|(i, _sum)| *i);
                    if log_enabled!(log::Level::Debug) {
                        for (i, sum) in sums {
                            log::debug!("stage {i} total cost {sum}");
                        }
                    }
                    let duration = start.elapsed();
                    log::debug!("Matched {} times (took {:?})", ctx.matches, duration,);
                    let iteration = self
                        .ruleset_iteration
                        .get::<Symbol>(&"".into())
                        .unwrap_or(&0);
                    if duration.as_millis() > 1000 {
                        log::warn!(
                            "Query took a long time at iter {iteration} : {:?}",
                            duration
                        );
                    }
                }

                if !do_seminaive {
                    break;
                }

                // now we can fix this atom to be "old stuff" only
                // range is half-open; timestamp is excluded
                timestamp_ranges[atom_i] = 0..timestamp;
=======
            } else {
                self.gj_for_atom(None, &timestamp_ranges, cq, &mut f);
>>>>>>> 8cd5fdaf
            }
        } else if let Some((mut ctx, program, _)) = Context::new(self, cq, &[]) {
            let mut meausrements = HashMap::<usize, Vec<usize>>::default();
            let stages = InputSizes {
                stage_sizes: &mut meausrements,
                cur_stage: 0,
            };
            let tries = LazyTrie::make_initial_vec(cq.query.funcs().collect::<Vec<_>>().len()); // TODO: bad use of collect here
            let mut trie_refs = tries.iter().collect::<Vec<_>>();
            ctx.eval(&mut trie_refs, &program.0, stages, &mut f)
                .unwrap_or(());
        }
    }
}

struct LazyTrie(UnsafeCell<LazyTrieInner>);

impl Debug for LazyTrie {
    fn fmt(&self, f: &mut fmt::Formatter<'_>) -> fmt::Result {
        Debug::fmt(unsafe { &*self.0.get() }, f)
    }
}

type SparseMap = HashMap<Value, LazyTrie>;
type RowIdx = u32;

#[derive(Debug)]
enum LazyTrieInner {
    Borrowed {
        index: Rc<ColumnIndex>,
        map: SparseMap,
    },
    Delayed(SmallVec<[RowIdx; 4]>),
    Sparse(SparseMap),
}

impl Default for LazyTrie {
    fn default() -> Self {
        LazyTrie(UnsafeCell::new(LazyTrieInner::Delayed(Default::default())))
    }
}

impl LazyTrie {
    fn make_initial_vec(n: usize) -> Vec<Self> {
        (0..n).map(|_| LazyTrie::default()).collect()
    }

    fn len(&self) -> usize {
        match unsafe { &*self.0.get() } {
            LazyTrieInner::Delayed(v) => v.len(),
            LazyTrieInner::Sparse(m) => m.len(),
            LazyTrieInner::Borrowed { index, .. } => index.len(),
        }
    }
    fn from_column_index(index: Rc<ColumnIndex>) -> LazyTrie {
        LazyTrie(UnsafeCell::new(LazyTrieInner::Borrowed {
            index,
            map: Default::default(),
        }))
    }
    fn from_indexes(ixs: impl Iterator<Item = usize>) -> Option<LazyTrie> {
        let data = SmallVec::from_iter(ixs.map(|x| x as RowIdx));
        if data.is_empty() {
            return None;
        }

        Some(LazyTrie(UnsafeCell::new(LazyTrieInner::Delayed(data))))
    }

    unsafe fn force_mut(&self, access: &TrieAccess) -> *mut LazyTrieInner {
        let this = &mut *self.0.get();
        if let LazyTrieInner::Delayed(idxs) = this {
            *this = access.make_trie_inner(idxs);
        }
        self.0.get()
    }

    fn force_borrowed(&self, access: &TrieAccess) -> &LazyTrieInner {
        let this = unsafe { &mut *self.0.get() };
        match this {
            LazyTrieInner::Borrowed { index, .. } => {
                let mut map = SparseMap::with_capacity_and_hasher(index.len(), Default::default());
                map.extend(index.iter().filter_map(|(v, ixs)| {
                    LazyTrie::from_indexes(access.filter_live(ixs)).map(|trie| (v, trie))
                }));
                *this = LazyTrieInner::Sparse(map);
            }
            LazyTrieInner::Delayed(idxs) => {
                *this = access.make_trie_inner(idxs);
            }
            LazyTrieInner::Sparse(_) => {}
        }
        unsafe { &*self.0.get() }
    }

    fn for_each<'a>(
        &'a self,
        access: &TrieAccess,
        mut f: impl FnMut(Value, &'a LazyTrie) -> Result,
    ) -> Result {
        // There is probably something cleaner to do here compared with the
        // `force_borrowed` construct.
        match self.force_borrowed(access) {
            LazyTrieInner::Sparse(m) => {
                for (k, v) in m {
                    f(*k, v)?;
                }
                Ok(())
            }
            LazyTrieInner::Borrowed { .. } | LazyTrieInner::Delayed(_) => unreachable!(),
        }
    }

    fn get(&self, access: &TrieAccess, value: Value) -> Option<&LazyTrie> {
        match unsafe { &mut *self.force_mut(access) } {
            LazyTrieInner::Sparse(m) => m.get(&value),
            LazyTrieInner::Borrowed { index, map } => {
                let ixs = index.get(&value)?;
                match map.entry(value) {
                    HEntry::Occupied(o) => Some(o.into_mut()),
                    HEntry::Vacant(v) => {
                        Some(v.insert(LazyTrie::from_indexes(access.filter_live(ixs))?))
                    }
                }
            }
            LazyTrieInner::Delayed(_) => unreachable!(),
        }
    }
}

#[derive(Clone)]
struct TrieAccess<'a> {
    function: &'a Function,
    timestamp_range: Range<u32>,
    column: usize,
    constraints: Vec<Constraint>,
}

impl<'a> std::fmt::Display for TrieAccess<'a> {
    fn fmt(&self, f: &mut std::fmt::Formatter<'_>) -> std::fmt::Result {
        write!(f, "{}.{}", self.function.decl.name, self.column)
    }
}

impl<'a> TrieAccess<'a> {
    fn filter_live<'b: 'a>(&'b self, ixs: &'b [Offset]) -> impl Iterator<Item = usize> + 'a {
        ixs.iter().copied().filter_map(|ix| {
            let ix = ix as usize;
            let (inp, out) = self.function.nodes.get_index(ix)?;
            if self.timestamp_range.contains(&out.timestamp)
                && self.constraints.iter().all(|c| c.check(inp, out))
            {
                Some(ix)
            } else {
                None
            }
        })
    }

    #[cold]
    fn make_trie_inner(&self, idxs: &[RowIdx]) -> LazyTrieInner {
        let arity = self.function.schema.input.len();
        let mut map = SparseMap::default();
        let mut insert = |i: usize, tup: &[Value], out: &TupleOutput, val: Value| {
            use hashbrown::hash_map::Entry;
            if self.timestamp_range.contains(&out.timestamp)
                && self.constraints.iter().all(|c| c.check(tup, out))
            {
                match map.entry(val) {
                    Entry::Occupied(mut e) => {
                        if let LazyTrieInner::Delayed(ref mut v) = e.get_mut().0.get_mut() {
                            v.push(i as RowIdx)
                        } else {
                            unreachable!()
                        }
                    }
                    Entry::Vacant(e) => {
                        e.insert(LazyTrie(UnsafeCell::new(LazyTrieInner::Delayed(
                            smallvec::smallvec![i as RowIdx,],
                        ))));
                    }
                }
            }
        };

        if idxs.is_empty() {
            if self.column < arity {
                for (i, tup, out) in self.function.iter_timestamp_range(&self.timestamp_range) {
                    insert(i, tup, out, tup[self.column])
                }
            } else {
                assert_eq!(self.column, arity);
                for (i, tup, out) in self.function.iter_timestamp_range(&self.timestamp_range) {
                    insert(i, tup, out, out.value);
                }
            };
        } else if self.column < arity {
            for idx in idxs {
                let i = *idx as usize;
                if let Some((tup, out)) = self.function.nodes.get_index(i) {
                    insert(i, tup, out, tup[self.column])
                }
            }
        } else {
            assert_eq!(self.column, arity);
            for idx in idxs {
                let i = *idx as usize;
                if let Some((tup, out)) = self.function.nodes.get_index(i) {
                    insert(i, tup, out, out.value)
                }
            }
        }

        // // Density test
        // if !map.is_empty() {
        //     let min = map.keys().map(|v| v.bits).min().unwrap();
        //     let max = map.keys().map(|v| v.bits).max().unwrap();
        //     let len = map.len();
        //     if max - min <= len as u64 * 2 {
        //         println!("Trie is dense with len {len}!");
        //     } else {
        //         println!("Trie is not dense with len {len}!");
        //     }
        // }

        LazyTrieInner::Sparse(map)
    }
}<|MERGE_RESOLUTION|>--- conflicted
+++ resolved
@@ -643,7 +643,7 @@
         if let Some((mut ctx, program, cols)) = Context::new(self, cq, timestamp_ranges) {
             let start = Instant::now();
             let atom_info = if let Some(atom_i) = atom_i {
-                let atom = &cq.query.atoms[atom_i];
+                let atom = &cq.query.funcs().collect::<Vec<_>>()[atom_i];
                 format!("New atom: {atom}")
             } else {
                 "Seminaive disabled".to_string()
@@ -654,11 +654,10 @@
                 order = ListDisplay(&ctx.join_var_ordering, " "),
                 tuple = ListDisplay(cq.vars.keys(), " "),
             );
-            let mut tries = Vec::with_capacity(cq.query.atoms.len());
+            let mut tries = Vec::with_capacity(cq.query.funcs().collect::<Vec<_>>().len());
             for ((atom, ts), col) in cq
                 .query
-                .atoms
-                .iter()
+                .funcs()
                 .zip(timestamp_ranges.iter())
                 .zip(cols.iter())
             {
@@ -728,98 +727,18 @@
 
             let do_seminaive = self.seminaive && !global_updated;
             // for the later atoms, we consider everything
-<<<<<<< HEAD
             let mut timestamp_ranges =
-                vec![0..u32::MAX; cq.query.funcs().collect::<Vec<_>>().len()]; // TODO: bad use of collect here.
-            for (atom_i, atom) in cq.query.funcs().enumerate() {
-                // this time, we only consider "new stuff" for this atom
-                if do_seminaive {
-=======
-            let mut timestamp_ranges = vec![0..u32::MAX; cq.query.atoms.len()];
+                vec![0..u32::MAX; cq.query.funcs().collect::<Vec<_>>().len()];
             if do_seminaive {
-                for (atom_i, _atom) in cq.query.atoms.iter().enumerate() {
->>>>>>> 8cd5fdaf
+                for (atom_i, _atom) in cq.query.funcs().enumerate() {
                     timestamp_ranges[atom_i] = timestamp..u32::MAX;
                     self.gj_for_atom(Some(atom_i), &timestamp_ranges, cq, &mut f);
                     // now we can fix this atom to be "old stuff" only
                     // range is half-open; timestamp is excluded
                     timestamp_ranges[atom_i] = 0..timestamp;
                 }
-<<<<<<< HEAD
-
-                // do the gj
-
-                if let Some((mut ctx, program, cols)) = Context::new(self, cq, &timestamp_ranges) {
-                    let start = Instant::now();
-                    log::debug!(
-                        "Query:\n{q}\nNew atom: {atom}\nTuple: {tuple}\nJoin order: {order}\nProgram\n{program}",
-                        q = cq.query,
-                        order = ListDisplay(&ctx.join_var_ordering, " "),
-                        tuple = ListDisplay(cq.vars.keys(), " "),
-                    );
-                    let mut tries = Vec::with_capacity(cq.query.funcs().collect::<Vec<_>>().len()); // TODO: bad collect
-                    for ((atom, ts), col) in cq
-                        .query
-                        .funcs()
-                        .zip(timestamp_ranges.iter())
-                        .zip(cols.iter())
-                    {
-                        // tries.push(LazyTrie::default());
-                        if let Some(target) = col {
-                            if let Some(col) = self.functions[&atom.head].column_index(*target, ts)
-                            {
-                                tries.push(LazyTrie::from_column_index(col))
-                            } else {
-                                tries.push(LazyTrie::default());
-                            }
-                        } else {
-                            tries.push(LazyTrie::default());
-                        }
-                    }
-                    let mut trie_refs = tries.iter().collect::<Vec<_>>();
-                    let mut meausrements = HashMap::<usize, Vec<usize>>::default();
-                    let stages = InputSizes {
-                        stage_sizes: &mut meausrements,
-                        cur_stage: 0,
-                    };
-                    ctx.eval(&mut trie_refs, &program.0, stages, &mut f)
-                        .unwrap_or(());
-                    let mut sums = Vec::from_iter(
-                        meausrements
-                            .iter()
-                            .map(|(x, y)| (*x, y.iter().copied().sum::<usize>())),
-                    );
-                    sums.sort_by_key(|(i, _sum)| *i);
-                    if log_enabled!(log::Level::Debug) {
-                        for (i, sum) in sums {
-                            log::debug!("stage {i} total cost {sum}");
-                        }
-                    }
-                    let duration = start.elapsed();
-                    log::debug!("Matched {} times (took {:?})", ctx.matches, duration,);
-                    let iteration = self
-                        .ruleset_iteration
-                        .get::<Symbol>(&"".into())
-                        .unwrap_or(&0);
-                    if duration.as_millis() > 1000 {
-                        log::warn!(
-                            "Query took a long time at iter {iteration} : {:?}",
-                            duration
-                        );
-                    }
-                }
-
-                if !do_seminaive {
-                    break;
-                }
-
-                // now we can fix this atom to be "old stuff" only
-                // range is half-open; timestamp is excluded
-                timestamp_ranges[atom_i] = 0..timestamp;
-=======
             } else {
                 self.gj_for_atom(None, &timestamp_ranges, cq, &mut f);
->>>>>>> 8cd5fdaf
             }
         } else if let Some((mut ctx, program, _)) = Context::new(self, cq, &[]) {
             let mut meausrements = HashMap::<usize, Vec<usize>>::default();
