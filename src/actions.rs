--- conflicted
+++ resolved
@@ -229,12 +229,7 @@
                     }
                     MergeFn::Expr(merge_prog) => {
                         let values = [old_value, new_value];
-<<<<<<< HEAD
-                        let mut stack = self.run_actions(&values, &merge_prog, true)?;
-=======
-                        let mut stack = vec![];
-                        self.run_actions(&mut stack, &values, &merge_prog)?;
->>>>>>> b3a54166
+                        let mut stack = self.run_actions(&values, &merge_prog)?;
                         stack.pop().unwrap()
                     }
                 };
@@ -249,11 +244,7 @@
                     let values = [old_value, new_value];
                     // We need to pass a new stack instead of reusing the old one
                     // because Load(Stack(idx)) use absolute index.
-<<<<<<< HEAD
-                    self.run_actions(&values, &prog, true)?;
-=======
-                    self.run_actions(&mut Vec::new(), &values, &prog)?;
->>>>>>> b3a54166
+                    self.run_actions(&values, &prog)?;
                 }
             }
         } else {
@@ -268,13 +259,8 @@
         &mut self,
         subst: &[Value],
         program: &Program,
-<<<<<<< HEAD
-        make_defaults: bool,
     ) -> Result<Vec<Value>, Error> {
         let mut stack = vec![];
-=======
-    ) -> Result<(), Error> {
->>>>>>> b3a54166
         for instr in &program.0 {
             match instr {
                 Instruction::Load(load) => match load {
