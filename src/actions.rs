use crate::core::{
    GenericCoreAction, GenericCoreActions, ResolvedAtomTerm, ResolvedCoreActions,
    SpecializedPrimitive,
};
use crate::{typechecking::FuncType, *};
use typechecking::TypeError;

use crate::{ast::Literal, core::ResolvedCall, ExtractReport, Value};

struct ActionCompiler<'a> {
    types: &'a IndexMap<Symbol, ArcSort>,
    locals: IndexSet<ResolvedVar>,
    instructions: Vec<Instruction>,
}

impl<'a> ActionCompiler<'a> {
    fn compile_action(&mut self, action: &GenericCoreAction<ResolvedCall, ResolvedVar>) {
        match action {
            GenericCoreAction::Let(_ann, v, f, args) => {
                self.do_call(f, args);
                self.locals.insert(v.clone());
            }
            GenericCoreAction::LetAtomTerm(_ann, v, at) => {
                self.do_atom_term(at);
                self.locals.insert(v.clone());
            }
            GenericCoreAction::Extract(_ann, e, b) => {
                let sort = self.do_atom_term(e);
                self.do_atom_term(b);
                self.instructions.push(Instruction::Extract(2, sort));
            }
            GenericCoreAction::Set(_ann, f, args, e) => {
                let ResolvedCall::Func(func) = f else {
                    panic!("Cannot set primitive- should have been caught by typechecking!!!")
                };
                for arg in args {
                    self.do_atom_term(arg);
                }
                self.do_atom_term(e);
                self.instructions.push(Instruction::Set(func.name));
            }
            GenericCoreAction::Cost(_ann, f, args, e) => {
                let ResolvedCall::Func(func) = f else {
                    panic!(
                        "Cannot set cost of primitive- should have been caught by typechecking!!!"
                    )
                };
                for arg in args {
                    self.do_atom_term(arg);
                }
                self.do_atom_term(e);
                self.instructions.push(Instruction::Cost(func.name));
            }
            GenericCoreAction::Change(_ann, change, f, args) => {
                let ResolvedCall::Func(func) = f else {
                    panic!("Cannot change primitive- should have been caught by typechecking!!!")
                };
                for arg in args {
                    self.do_atom_term(arg);
                }
                self.instructions
                    .push(Instruction::Change(*change, func.name));
            }
            GenericCoreAction::Union(_ann, arg1, arg2) => {
                let sort = self.do_atom_term(arg1);
                self.do_atom_term(arg2);
                self.instructions.push(Instruction::Union(2, sort));
            }
            GenericCoreAction::Panic(_ann, msg) => {
                self.instructions.push(Instruction::Panic(msg.clone()));
            }
        }
    }

    fn do_call(&mut self, f: &ResolvedCall, args: &[ResolvedAtomTerm]) {
        for arg in args {
            self.do_atom_term(arg);
        }
        match f {
            ResolvedCall::Func(f) => self.do_function(f),
            ResolvedCall::Primitive(p) => self.do_prim(p),
        }
    }

    fn do_atom_term(&mut self, at: &ResolvedAtomTerm) -> ArcSort {
        match at {
            ResolvedAtomTerm::Var(_ann, var) => {
                if let Some((i, ty)) = self.locals.get_full(var) {
                    self.instructions.push(Instruction::Load(Load::Stack(i)));
                    ty.sort.clone()
                } else {
                    let (i, _, ty) = self.types.get_full(&var.name).unwrap();
                    self.instructions.push(Instruction::Load(Load::Subst(i)));
                    ty.clone()
                }
            }
            ResolvedAtomTerm::Literal(_ann, lit) => {
                self.instructions.push(Instruction::Literal(lit.clone()));
                crate::sort::literal_sort(lit)
            }
            ResolvedAtomTerm::Global(_ann, _var) => {
                panic!("Global variables should have been desugared");
            }
        }
    }

    fn do_function(&mut self, func_type: &FuncType) {
        self.instructions.push(Instruction::CallFunction(
            func_type.name,
            func_type.has_default || func_type.is_datatype,
        ));
    }

    fn do_prim(&mut self, prim: &SpecializedPrimitive) {
        self.instructions
            .push(Instruction::CallPrimitive(prim.clone(), prim.input.len()));
    }
}

#[derive(Clone, Debug)]
enum Load {
    Stack(usize),
    Subst(usize),
}

/// The instruction set for the action VM.
#[derive(Clone, Debug)]
enum Instruction {
    /// Push a literal onto the stack.
    Literal(Literal),
    /// Push a value from the stack or the substitution onto the stack.
    Load(Load),
    /// Pop function arguments off the stack, calls the function,
    /// and push the result onto the stack. The bool indicates
    /// whether to make defaults.
    ///
    /// This should be set to true after we disallow lookup in rule's actions and :default keyword
    /// Currently, it's true when has_default() || is_datatype()
    CallFunction(Symbol, bool),
    /// Pop primitive arguments off the stack, calls the primitive,
    /// and push the result onto the stack.
<<<<<<< HEAD
    CallPrimitive(Primitive, usize),
    /// Pop function arguments off the stack and either deletes, subsumes, or changes the cost
    /// of the corresponding row in the function.
=======
    CallPrimitive(SpecializedPrimitive, usize),
    /// Pop function arguments off the stack and either deletes or subsumes the corresponding row
    /// in the function.
>>>>>>> 225d0a12
    Change(Change, Symbol),
    /// Pop the value to be set and the function arguments off the stack.
    /// Set the function at the given arguments to the new value.
    Set(Symbol),
    /// Pop the value to have its cost set and the function arguments off the stack.
    /// Set the function at the given arguments to the new cost.
    Cost(Symbol),
    /// Union the last `n` values on the stack.
    Union(usize, ArcSort),
    /// Extract the best expression. `n` is always 2.
    /// The first value on the stack is the expression to extract,
    /// and the second value is the number of variants to extract.
    Extract(usize, ArcSort),
    /// Panic with the given message.
    Panic(String),
}

#[derive(Clone, Debug)]
pub struct Program(Vec<Instruction>);

impl EGraph {
    /// Takes `binding`, which is a set of variables bound during matching
    /// whose positions are captured by indices of the `IndexSet``, and a list of core actions.
    /// Returns a program compiled from core actions and a list of variables bound to `stack`
    /// (whose positions are described by IndexSet indices as well).
    pub(crate) fn compile_actions(
        &self,
        binding: &IndexSet<ResolvedVar>,
        actions: &GenericCoreActions<ResolvedCall, ResolvedVar>,
    ) -> Result<Program, Vec<TypeError>> {
        // TODO: delete types and just keep the ordering
        let mut types = IndexMap::default();
        for var in binding {
            types.insert(var.name, var.sort.clone());
        }
        let mut compiler = ActionCompiler {
            types: &types,
            locals: IndexSet::default(),
            instructions: Vec::new(),
        };

        for a in &actions.0 {
            compiler.compile_action(a);
        }

        Ok(Program(compiler.instructions))
    }

    // This is the ugly part. GenericCoreActions lowered from
    // expressions like `2` is an empty vector, because no action is taken.
    // So to explicitly obtain the return value of an expression, compile_expr
    // needs to also take a `target`.`
    pub(crate) fn compile_expr(
        &self,
        binding: &IndexSet<ResolvedVar>,
        actions: &ResolvedCoreActions,
        target: &ResolvedAtomTerm,
    ) -> Result<Program, Vec<TypeError>> {
        // TODO: delete types and just keep the ordering
        let mut types = IndexMap::default();
        for var in binding {
            types.insert(var.name, var.sort.clone());
        }
        let mut compiler = ActionCompiler {
            types: &types,
            locals: IndexSet::default(),
            instructions: Vec::new(),
        };

        for a in actions.0.iter() {
            compiler.compile_action(a);
        }
        compiler.do_atom_term(target);

        Ok(Program(compiler.instructions))
    }

    fn perform_set(
        &mut self,
        table: Symbol,
        new_value: Value,
        stack: &mut [Value],
    ) -> Result<(), Error> {
        let function = self.functions.get_mut(&table).unwrap();

        let new_len = stack.len() - function.schema.input.len();
        let args = &stack[new_len..];

        // We should only have canonical values here: omit the canonicalization step
        let old_value = function.get(args);

        if let Some(old_value) = old_value {
            if new_value != old_value {
                let merged: Value = match function.merge.merge_vals.clone() {
                    MergeFn::AssertEq => {
                        return Err(Error::MergeError(table, new_value, old_value));
                    }
                    MergeFn::Union => self.unionfind.union_values(
                        old_value,
                        new_value,
                        function.decl.schema.output,
                    ),
                    MergeFn::Expr(merge_prog) => {
                        let values = [old_value, new_value];
                        let mut stack = vec![];
                        self.run_actions(&mut stack, &values, &merge_prog)?;
                        stack.pop().unwrap()
                    }
                };
                if merged != old_value {
                    let args = &stack[new_len..];
                    let function = self.functions.get_mut(&table).unwrap();
                    function.insert(args, merged, self.timestamp);
                }
                // re-borrow
                let function = self.functions.get_mut(&table).unwrap();
                if let Some(prog) = function.merge.on_merge.clone() {
                    let values = [old_value, new_value];
                    // We need to pass a new stack instead of reusing the old one
                    // because Load(Stack(idx)) use absolute index.
                    self.run_actions(&mut Vec::new(), &values, &prog)?;
                }
            }
        } else {
            function.insert(args, new_value, self.timestamp);
        }
        Ok(())
    }

    pub(crate) fn run_actions(
        &mut self,
        stack: &mut Vec<Value>,
        subst: &[Value],
        program: &Program,
    ) -> Result<(), Error> {
        for instr in &program.0 {
            match instr {
                Instruction::Load(load) => match load {
                    Load::Stack(idx) => stack.push(stack[*idx]),
                    Load::Subst(idx) => stack.push(subst[*idx]),
                },
                Instruction::CallFunction(f, make_defaults) => {
                    let function = self.functions.get_mut(f).unwrap();
                    let new_len = stack.len() - function.schema.input.len();
                    let values = &stack[new_len..];

                    #[cfg(debug_assertions)]
                    let output_tag = function.schema.output.name();

                    #[cfg(debug_assertions)]
                    for (ty, val) in function.schema.input.iter().zip(values) {
                        assert_eq!(ty.name(), val.tag);
                    }

                    let value = if let Some(out) = function.nodes.get(values) {
                        out.value
                    } else if *make_defaults {
                        let ts = self.timestamp;
                        let out = &function.schema.output;
                        match function.decl.default.as_ref() {
                            None if out.name() == UnitSort.name() => {
                                function.insert(values, Value::unit(), ts);
                                Value::unit()
                            }
                            None if out.is_eq_sort() => {
                                let value = Value {
                                    #[cfg(debug_assertions)]
                                    tag: out.name(),
                                    bits: self.unionfind.make_set(),
                                };
                                function.insert(values, value, ts);
                                value
                            }
                            Some(default) => {
                                let default = default.clone();
                                let value = self.eval_resolved_expr(&default)?;
                                self.functions.get_mut(f).unwrap().insert(values, value, ts);
                                value
                            }
                            _ => {
                                return Err(Error::NotFoundError(NotFoundError(format!(
                                    "No value found for {f} {:?}",
                                    values
                                ))))
                            }
                        }
                    } else {
                        return Err(Error::NotFoundError(NotFoundError(format!(
                            "No value found for {f} {:?}",
                            values
                        ))));
                    };

                    // cfg is necessary because debug_assert_eq still evaluates its
                    // arguments in release mode (is has to because of side effects)
                    #[cfg(debug_assertions)]
                    debug_assert_eq!(output_tag, value.tag);

                    stack.truncate(new_len);
                    stack.push(value);
                }
                Instruction::CallPrimitive(p, arity) => {
                    let new_len = stack.len() - arity;
                    let values = &stack[new_len..];
                    if let Some(value) =
                        p.primitive.apply(values, (&p.input, &p.output), Some(self))
                    {
                        stack.truncate(new_len);
                        stack.push(value);
                    } else {
                        return Err(Error::PrimitiveError(p.primitive.clone(), values.to_vec()));
                    }
                }
                Instruction::Set(f) => {
                    let function = self.functions.get_mut(f).unwrap();
                    // desugaring should have desugared
                    // set to union
                    let new_value = stack.pop().unwrap();
                    let new_len = stack.len() - function.schema.input.len();
                    self.perform_set(*f, new_value, stack)?;
                    stack.truncate(new_len)
                }
<<<<<<< HEAD
                Instruction::Cost(f) => {
                    let function = self.functions.get_mut(f).unwrap();
                    let new_cost = stack.pop().unwrap();
                    let new_len = stack.len() - function.schema.input.len();

                    let function = self.functions.get_mut(f).unwrap();

                    let args = &stack[new_len..];

                    let i64sort: Arc<I64Sort> = self.type_info.get_sort_nofail();
                    let cost = i64::load(&i64sort, &new_cost);
                    function.update_cost(args, cost.try_into().unwrap());

                    stack.truncate(new_len);
                }

                Instruction::Union(arity) => {
=======
                Instruction::Union(arity, sort) => {
>>>>>>> 225d0a12
                    let new_len = stack.len() - arity;
                    let values = &stack[new_len..];
                    let first = self.unionfind.find(values[0].bits);
                    values[1..].iter().fold(first, |a, b| {
                        let b = self.unionfind.find(b.bits);
                        self.unionfind.union(a, b, sort.name())
                    });
                    stack.truncate(new_len);
                }
                Instruction::Extract(arity, sort) => {
                    let new_len = stack.len() - arity;
                    let values = &stack[new_len..];
                    let new_len = stack.len() - arity;
                    let mut termdag = TermDag::default();

                    let variants = values[1].bits as i64;
                    if variants == 0 {
                        let (cost, term) = self.extract(values[0], &mut termdag, sort);
                        let extracted = termdag.to_string(&term);
                        log::info!("extracted with cost {cost}: {extracted}");
                        self.print_msg(extracted);
                        self.extract_report = Some(ExtractReport::Best {
                            termdag,
                            cost,
                            term,
                        });
                    } else {
                        if variants < 0 {
                            panic!("Cannot extract negative number of variants");
                        }
                        let terms =
                            self.extract_variants(sort, values[0], variants as usize, &mut termdag);
                        log::info!("extracted variants:");
                        let mut msg = String::default();
                        msg += "(\n";
                        assert!(!terms.is_empty());
                        for expr in &terms {
                            let str = termdag.to_string(expr);
                            log::info!("   {str}");
                            msg += &format!("   {str}\n");
                        }
                        msg += ")";
                        self.print_msg(msg);
                        self.extract_report = Some(ExtractReport::Variants { termdag, terms });
                    }

                    stack.truncate(new_len);
                }
                Instruction::Panic(msg) => panic!("Panic: {msg}"),
                Instruction::Literal(lit) => match lit {
                    Literal::Int(i) => stack.push(Value::from(*i)),
                    Literal::F64(f) => stack.push(Value::from(*f)),
                    Literal::String(s) => stack.push(Value::from(*s)),
                    Literal::Bool(b) => stack.push(Value::from(*b)),
                    Literal::Unit => stack.push(Value::unit()),
                },
                Instruction::Change(change, f) => {
                    let function = self.functions.get_mut(f).unwrap();
                    let new_len = stack.len() - function.schema.input.len();
                    let args = &stack[new_len..];
                    match change {
                        Change::Delete => {
                            function.remove(args, self.timestamp);
                        }
                        Change::Subsume => {
                            if function.decl.merge.is_some() {
                                return Err(Error::SubsumeMergeError(*f));
                            }
                            function.subsume(args);
                        }
                    }
                    stack.truncate(new_len);
                }
            }
        }
        Ok(())
    }
}<|MERGE_RESOLUTION|>--- conflicted
+++ resolved
@@ -139,15 +139,9 @@
     CallFunction(Symbol, bool),
     /// Pop primitive arguments off the stack, calls the primitive,
     /// and push the result onto the stack.
-<<<<<<< HEAD
-    CallPrimitive(Primitive, usize),
+    CallPrimitive(SpecializedPrimitive, usize),
     /// Pop function arguments off the stack and either deletes, subsumes, or changes the cost
     /// of the corresponding row in the function.
-=======
-    CallPrimitive(SpecializedPrimitive, usize),
-    /// Pop function arguments off the stack and either deletes or subsumes the corresponding row
-    /// in the function.
->>>>>>> 225d0a12
     Change(Change, Symbol),
     /// Pop the value to be set and the function arguments off the stack.
     /// Set the function at the given arguments to the new value.
@@ -370,7 +364,6 @@
                     self.perform_set(*f, new_value, stack)?;
                     stack.truncate(new_len)
                 }
-<<<<<<< HEAD
                 Instruction::Cost(f) => {
                     let function = self.functions.get_mut(f).unwrap();
                     let new_cost = stack.pop().unwrap();
@@ -387,10 +380,7 @@
                     stack.truncate(new_len);
                 }
 
-                Instruction::Union(arity) => {
-=======
                 Instruction::Union(arity, sort) => {
->>>>>>> 225d0a12
                     let new_len = stack.len() - arity;
                     let values = &stack[new_len..];
                     let first = self.unionfind.find(values[0].bits);
