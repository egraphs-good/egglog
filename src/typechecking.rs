--- conflicted
+++ resolved
@@ -10,21 +10,6 @@
     pub output: ArcSort,
 }
 
-<<<<<<< HEAD
-/// Stores resolved typechecking information.
-#[derive(Clone, Default)]
-pub struct TypeInfo {
-    // get the sort from the sorts name()
-    presorts: HashMap<Symbol, PreSort>,
-    // TODO(yz): I want to get rid of this as now we have user-defined primitives and constraint based type checking
-    reserved_primitives: HashSet<Symbol>,
-    sorts: HashMap<Symbol, Arc<dyn Sort>>,
-    primitives: HashMap<Symbol, Vec<Primitive>>,
-    func_types: HashMap<Symbol, FuncType>,
-    global_sorts: HashMap<Symbol, ArcSort>,
-}
-
-=======
 #[derive(Clone)]
 pub struct PrimitiveWithId(pub Arc<dyn Primitive + Send + Sync>, pub ExternalFunctionId);
 
@@ -71,7 +56,6 @@
     global_sorts: HashMap<Symbol, ArcSort>,
 }
 
->>>>>>> d538090c
 // These methods need to be on the `EGraph` in order to
 // register sorts and primitives with the backend.
 impl EGraph {
@@ -122,12 +106,6 @@
     /// Add a user-defined primitive
     pub fn add_primitive<T>(&mut self, x: T)
     where
-<<<<<<< HEAD
-        T: Clone + ExternalFunction + PrimitiveLike + Send + Sync + 'static,
-    {
-        let prim = Arc::new(x.clone());
-        let ext = self.backend.register_external_func(x);
-=======
         T: Clone + Primitive + Send + Sync + 'static,
     {
         // We need to use a wrapper because of the orphan rule.
@@ -144,16 +122,11 @@
 
         let prim = Arc::new(x.clone());
         let ext = self.backend.register_external_func(Wrapper(x));
->>>>>>> d538090c
         self.type_info
             .primitives
             .entry(prim.name())
             .or_default()
-<<<<<<< HEAD
-            .push(Primitive(prim, ext));
-=======
             .push(PrimitiveWithId(prim, ext));
->>>>>>> d538090c
     }
 
     pub(crate) fn typecheck_program(
@@ -169,10 +142,7 @@
 
     fn typecheck_command(&mut self, command: &NCommand) -> Result<ResolvedNCommand, TypeError> {
         let symbol_gen = &mut self.parser.symbol_gen;
-<<<<<<< HEAD
-=======
-
->>>>>>> d538090c
+
         let command: ResolvedNCommand = match command {
             NCommand::Function(fdecl) => {
                 ResolvedNCommand::Function(self.type_info.typecheck_function(symbol_gen, fdecl)?)
@@ -212,8 +182,6 @@
                 self.type_info
                     .typecheck_action(symbol_gen, action, &Default::default())?,
             ),
-<<<<<<< HEAD
-=======
             NCommand::Extract(span, expr, variants) => {
                 let res_expr =
                     self.type_info
@@ -232,7 +200,6 @@
 
                 ResolvedNCommand::Extract(span.clone(), res_expr, res_variants)
             }
->>>>>>> d538090c
             NCommand::Check(span, facts) => ResolvedNCommand::Check(
                 span.clone(),
                 self.type_info.typecheck_facts(symbol_gen, facts)?,
@@ -621,13 +588,8 @@
         self.sorts.get(sym)
     }
 
-<<<<<<< HEAD
-    pub fn get_prims(&self, sym: &Symbol) -> Option<&Vec<Primitive>> {
-        self.primitives.get(sym)
-=======
     pub fn get_prims(&self, sym: &Symbol) -> Option<&[PrimitiveWithId]> {
         self.primitives.get(sym).map(Vec::as_slice)
->>>>>>> d538090c
     }
 
     pub fn is_primitive(&self, sym: Symbol) -> bool {
