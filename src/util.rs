#![allow(unused)]

use std::fmt::Display;

use crate::core::SpecializedPrimitive;
#[allow(unused_imports)]
use crate::*;

pub(crate) type BuildHasher = std::hash::BuildHasherDefault<rustc_hash::FxHasher>;

/// Use an index map by default everywhere.
/// We could fix the seed, but symbol generation is not determinisic so
/// this doesn't fix the problem.
#[cfg(not(feature = "nondeterministic"))]
pub(crate) type HashMap<K, V> = indexmap::IndexMap<K, V, BuildHasher>;
#[cfg(feature = "nondeterministic")]
pub(crate) type HashMap<K, V> = hashbrown::HashMap<K, V, BuildHasher>;

#[cfg(not(feature = "nondeterministic"))]
pub(crate) type HashSet<K> = indexmap::IndexSet<K, BuildHasher>;
#[cfg(feature = "nondeterministic")]
pub(crate) type HashSet<K> = hashbrown::HashSet<K, BuildHasher>;

#[cfg(feature = "nondeterministic")]
pub(crate) type HEntry<'a, A, B, D> = hashbrown::hash_map::Entry<'a, A, B, D>;
#[cfg(not(feature = "nondeterministic"))]
pub(crate) type HEntry<'a, A, B> = Entry<'a, A, B>;

pub type IndexMap<K, V> = indexmap::IndexMap<K, V, BuildHasher>;
pub type IndexSet<K> = indexmap::IndexSet<K, BuildHasher>;

pub(crate) struct ListDisplay<'a, TS>(pub TS, pub &'a str);

impl<TS> Display for ListDisplay<'_, TS>
where
    TS: Clone + IntoIterator,
    TS::Item: Display,
{
    fn fmt(&self, f: &mut std::fmt::Formatter<'_>) -> std::fmt::Result {
        let mut did_something = false;
        for item in self.0.clone().into_iter() {
            if did_something {
                f.write_str(self.1)?;
            }
            Display::fmt(&item, f)?;
            did_something = true;
        }
        Ok(())
    }
}

<<<<<<< HEAD
pub(crate) struct ListDebug<'a, TS>(pub TS, pub &'a str);

impl<TS> Debug for ListDebug<'_, TS>
where
    TS: Clone + IntoIterator,
    TS::Item: Debug,
{
    fn fmt(&self, f: &mut std::fmt::Formatter<'_>) -> std::fmt::Result {
        let mut did_something = false;
        for item in self.0.clone().into_iter() {
            if did_something {
                f.write_str(self.1)?;
            }
            Debug::fmt(&item, f)?;
            did_something = true;
        }
        Ok(())
    }
}

=======
>>>>>>> d538090c
/// Generates fresh symbols for internal use during typechecking and flattening.
/// These are guaranteed not to collide with the
/// user's symbols because they use $.
#[derive(Debug, Clone, PartialEq, Eq)]
pub struct SymbolGen {
    gen: usize,
    reserved_string: String,
}

impl SymbolGen {
    pub fn new(reserved_string: String) -> Self {
        Self {
            gen: 0,
            reserved_string,
        }
    }

    pub fn has_been_used(&self) -> bool {
        self.gen > 0
    }
}

/// This trait lets us statically dispatch between `fresh` methods for generic structs.
pub trait FreshGen<Head, Leaf> {
    fn fresh(&mut self, name_hint: &Head) -> Leaf;
}

impl FreshGen<Symbol, Symbol> for SymbolGen {
    fn fresh(&mut self, name_hint: &Symbol) -> Symbol {
        let s = format!("{}{}{}", self.reserved_string, name_hint, self.gen);
        self.gen += 1;
        Symbol::from(s)
    }
}

impl FreshGen<ResolvedCall, ResolvedVar> for SymbolGen {
    fn fresh(&mut self, name_hint: &ResolvedCall) -> ResolvedVar {
        let s = format!("{}{}{}", self.reserved_string, name_hint, self.gen);
        self.gen += 1;
        let sort = match name_hint {
            ResolvedCall::Func(f) => f.output.clone(),
            ResolvedCall::Primitive(SpecializedPrimitive { output, .. }) => output.clone(),
        };
        ResolvedVar {
            name: s.into(),
            sort,
            // fresh variables are never global references, since globals
            // are desugared away by `remove_globals`
            is_global_ref: false,
        }
    }
}

// This is a convenient for `for<'a> impl Into<Symbol> for &'a T`
pub(crate) trait SymbolLike {
    fn to_symbol(&self) -> Symbol;
}

impl SymbolLike for Symbol {
    fn to_symbol(&self) -> Symbol {
        *self
    }
}<|MERGE_RESOLUTION|>--- conflicted
+++ resolved
@@ -49,29 +49,6 @@
     }
 }
 
-<<<<<<< HEAD
-pub(crate) struct ListDebug<'a, TS>(pub TS, pub &'a str);
-
-impl<TS> Debug for ListDebug<'_, TS>
-where
-    TS: Clone + IntoIterator,
-    TS::Item: Debug,
-{
-    fn fmt(&self, f: &mut std::fmt::Formatter<'_>) -> std::fmt::Result {
-        let mut did_something = false;
-        for item in self.0.clone().into_iter() {
-            if did_something {
-                f.write_str(self.1)?;
-            }
-            Debug::fmt(&item, f)?;
-            did_something = true;
-        }
-        Ok(())
-    }
-}
-
-=======
->>>>>>> d538090c
 /// Generates fresh symbols for internal use during typechecking and flattening.
 /// These are guaranteed not to collide with the
 /// user's symbols because they use $.
