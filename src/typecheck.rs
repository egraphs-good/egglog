--- conflicted
+++ resolved
@@ -763,11 +763,7 @@
                             let merged: Value = match function.merge.merge_vals.clone() {
                                 MergeFn::AssertEq => {
                                     self.saturated = false;
-<<<<<<< HEAD
-                                    return Err(Error::MergeError(*f, new_value, old_value))
-=======
                                     return Err(Error::MergeError(*f, new_value, old_value));
->>>>>>> 4142735a
                                 }
                                 MergeFn::Union => {
                                     self.saturated = false;
